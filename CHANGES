--- conflicted
+++ resolved
@@ -1,21 +1,5 @@
 
-<<<<<<< HEAD
-2.2-40 | 2013-12-04 12:16:38 -0800
-
-  * ssl_client_hello() now receives a vector of ciphers, instead of a
-    set, to preserve their order. (Bernhard Amann)
-
-2.2-38 | 2013-12-04 12:10:54 -0800
-
-  * New script misc/dump-events.bro, along with core support, that
-    dumps events Bro is raising in an easily readable form for
-    debugging. (Robin Sommer)
-
-  * Prettyfing Describe() for record types. If a record type has a
-    name and ODesc is set to short, we now print the name instead of
-    the full field list. (Robin Sommer)
-=======
-2.2-37 | 2013-12-04 11:22:31 -0800
+2.2-44 | 2013-12-04 12:41:51 -0800
 
   * Fix string slice notation. Addresses BIT-1097. (Jon Siwek)
     
@@ -26,7 +10,25 @@
     at a single index is also the same as Python except that an
     out-of-range index returns an empty string instead of throwing an
     expection.
->>>>>>> 18a23fbd
+
+2.2-41 | 2013-12-04 12:40:51 -0800
+
+  * Updating tests. (Robin Sommer)
+
+2.2-40 | 2013-12-04 12:16:38 -0800
+
+  * ssl_client_hello() now receives a vector of ciphers, instead of a
+    set, to preserve their order. (Bernhard Amann)
+
+2.2-38 | 2013-12-04 12:10:54 -0800
+
+  * New script misc/dump-events.bro, along with core support, that
+    dumps events Bro is raising in an easily readable form for
+    debugging. (Robin Sommer)
+
+  * Prettyfing Describe() for record types. If a record type has a
+    name and ODesc is set to short, we now print the name instead of
+    the full field list. (Robin Sommer)
 
 2.2-35 | 2013-12-04 10:10:32 -0800
 
