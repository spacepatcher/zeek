// See the file "COPYING" in the main distribution directory for copyright.

#include "config.h"

#include "Var.h"
#include "NetVar.h"

RecordType* conn_id;
RecordType* endpoint;
RecordType* endpoint_stats;
RecordType* connection_type;
RecordType* fa_file_type;
RecordType* icmp_conn;
RecordType* icmp_context;
RecordType* SYN_packet;
RecordType* pcap_packet;
RecordType* signature_state;
EnumType* transport_proto;
TableType* string_set;
TableType* string_array;
TableType* count_set;
VectorType* string_vec;

int watchdog_interval;

int max_timer_expires;
int max_remote_events_processed;

int ignore_checksums;
int partial_connection_ok;
int tcp_SYN_ack_ok;
int tcp_match_undelivered;

int encap_hdr_size;

double frag_timeout;

double tcp_SYN_timeout;
double tcp_session_timer;
double tcp_connection_linger;
double tcp_attempt_delay;
double tcp_close_delay;
double tcp_reset_delay;
double tcp_partial_close_delay;

int tcp_max_initial_window;
int tcp_max_above_hole_without_any_acks;
int tcp_excessive_data_without_further_acks;

RecordType* x509_type;

RecordType* socks_address;

double non_analyzed_lifetime;
double tcp_inactivity_timeout;
double udp_inactivity_timeout;
double icmp_inactivity_timeout;

int tcp_storm_thresh;
double tcp_storm_interarrival_thresh;

TableVal* tcp_reassembler_ports_orig;
TableVal* tcp_reassembler_ports_resp;

TableVal* tcp_content_delivery_ports_orig;
TableVal* tcp_content_delivery_ports_resp;
bool tcp_content_deliver_all_orig;
bool tcp_content_deliver_all_resp;

TableVal* udp_content_delivery_ports_orig;
TableVal* udp_content_delivery_ports_resp;
bool udp_content_deliver_all_orig;
bool udp_content_deliver_all_resp;

double dns_session_timeout;
double ntp_session_timeout;
double rpc_timeout;

ListVal* skip_authentication;
ListVal* direct_login_prompts;
ListVal* login_prompts;
ListVal* login_non_failure_msgs;
ListVal* login_failure_msgs;
ListVal* login_success_msgs;
ListVal* login_timeouts;

int mime_segment_length;
int mime_segment_overlap_length;
RecordType* mime_header_rec;
TableType* mime_header_list;

int http_entity_data_delivery_size;
RecordType* http_stats_rec;
RecordType* http_message_stat;
int truncate_http_URI;

RecordType* pm_mapping;
TableType* pm_mappings;
RecordType* pm_port_request;
RecordType* pm_callit_request;

RecordType* ntp_msg;

TableVal* samba_cmds;
RecordType* smb_hdr;
RecordType* smb_trans;
RecordType* smb_trans_data;
RecordType* smb_tree_connect;
TableType* smb_negotiate;

RecordType* geo_location;

RecordType* entropy_test_result;

TableType* dhcp_router_list;
RecordType* dhcp_msg;

RecordType* dns_msg;
RecordType* dns_answer;
RecordType* dns_soa;
RecordType* dns_edns_additional;
RecordType* dns_tsig_additional;
TableVal* dns_skip_auth;
TableVal* dns_skip_addl;
int dns_skip_all_auth;
int dns_skip_all_addl;
int dns_max_queries;

double stp_delta;
double stp_idle_min;
TableVal* stp_skip_src;

double interconn_min_interarrival;
double interconn_max_interarrival;
int interconn_max_keystroke_pkt_size;
int interconn_default_pkt_size;
double interconn_stat_period;
double interconn_stat_backoff;
RecordType* interconn_endp_stats;

double backdoor_stat_period;
double backdoor_stat_backoff;

RecordType* backdoor_endp_stats;

RecordType* software;
RecordType* software_version;
RecordType* OS_version;
EnumType* OS_version_inference;
TableVal* generate_OS_version_event;

double table_expire_interval;
double table_expire_delay;
int table_incremental_step;

RecordType* packet_type;

double packet_sort_window;

double connection_status_update_interval;

StringVal* state_dir;
double state_write_delay;

int orig_addr_anonymization, resp_addr_anonymization;
int other_addr_anonymization;
TableVal* preserve_orig_addr;
TableVal* preserve_resp_addr;
TableVal* preserve_other_addr;

int max_files_in_cache;
double log_rotate_interval;
double log_max_size;
RecordType* rotate_info;
StringVal* log_encryption_key;
StringVal* log_rotate_base_time;

StringVal* peer_description;
RecordType* peer;
int forward_remote_state_changes;
int forward_remote_events;
int remote_check_sync_consistency;

StringVal* ssl_ca_certificate;
StringVal* ssl_private_key;
StringVal* ssl_passphrase;

Val* profiling_file;
double profiling_interval;
int expensive_profiling_multiple;
int segment_profiling;
int pkt_profile_mode;
double pkt_profile_freq;
Val* pkt_profile_file;

int load_sample_freq;

double gap_report_freq;
RecordType* gap_info;

int packet_filter_default;

int sig_max_group_size;

int enable_syslog;

TableType* irc_join_list;
RecordType* irc_join_info;
TableVal* irc_servers;

int dpd_reassemble_first_packets;
int dpd_buffer_size;
int dpd_match_only_beginning;
int dpd_ignore_ports;

TableVal* likely_server_ports;

double remote_trace_sync_interval;
int remote_trace_sync_peers;

int check_for_unused_event_handlers;
int dump_used_event_handlers;

int suppress_local_output;

double timer_mgr_inactivity_timeout;

int time_machine_profiling;

StringVal* trace_output_file;

int record_all_packets;

RecordType* script_id;
TableType* id_table;
RecordType* record_field;
TableType* record_field_table;

StringVal* cmd_line_bpf_filter;

OpaqueType* md5_type;
OpaqueType* sha1_type;
OpaqueType* sha256_type;
OpaqueType* entropy_type;
<<<<<<< HEAD
OpaqueType* topk_type;
=======
OpaqueType* bloomfilter_type;
>>>>>>> af9e1817

#include "const.bif.netvar_def"
#include "types.bif.netvar_def"
#include "event.bif.netvar_def"
#include "logging.bif.netvar_def"
#include "input.bif.netvar_def"
#include "reporter.bif.netvar_def"

void init_event_handlers()
	{
#include "event.bif.netvar_init"
	}

void init_general_global_var()
	{
	table_expire_interval = opt_internal_double("table_expire_interval");
	table_expire_delay = opt_internal_double("table_expire_delay");
	table_incremental_step = opt_internal_int("table_incremental_step");

	state_dir = internal_val("state_dir")->AsStringVal();
	state_write_delay = opt_internal_double("state_write_delay");

	max_files_in_cache = opt_internal_int("max_files_in_cache");
	log_rotate_interval = opt_internal_double("log_rotate_interval");
	log_max_size = opt_internal_double("log_max_size");
	rotate_info = internal_type("rotate_info")->AsRecordType();
	log_encryption_key = opt_internal_string("log_encryption_key");
	log_rotate_base_time = opt_internal_string("log_rotate_base_time");

	peer_description =
		internal_val("peer_description")->AsStringVal();
	peer = internal_type("event_peer")->AsRecordType();
	forward_remote_state_changes =
		opt_internal_int("forward_remote_state_changes");
	forward_remote_events = opt_internal_int("forward_remote_events");
	remote_check_sync_consistency =
		opt_internal_int("remote_check_sync_consistency");

	ssl_ca_certificate = internal_val("ssl_ca_certificate")->AsStringVal();
	ssl_private_key = internal_val("ssl_private_key")->AsStringVal();
	ssl_passphrase = internal_val("ssl_passphrase")->AsStringVal();

	packet_filter_default = opt_internal_int("packet_filter_default");

	sig_max_group_size = opt_internal_int("sig_max_group_size");
	enable_syslog = opt_internal_int("enable_syslog");

	check_for_unused_event_handlers =
		opt_internal_int("check_for_unused_event_handlers");
	dump_used_event_handlers =
		opt_internal_int("dump_used_event_handlers");

	suppress_local_output = opt_internal_int("suppress_local_output");

	trace_output_file = internal_val("trace_output_file")->AsStringVal();

	record_all_packets = opt_internal_int("record_all_packets");

	cmd_line_bpf_filter =
		internal_val("cmd_line_bpf_filter")->AsStringVal();

	md5_type = new OpaqueType("md5");
	sha1_type = new OpaqueType("sha1");
	sha256_type = new OpaqueType("sha256");
	entropy_type = new OpaqueType("entropy");
<<<<<<< HEAD
	topk_type = new OpaqueType("topk");
=======
	bloomfilter_type = new OpaqueType("bloomfilter");
>>>>>>> af9e1817
	}

void init_net_var()
	{
#include "const.bif.netvar_init"
#include "types.bif.netvar_init"
#include "logging.bif.netvar_init"
#include "input.bif.netvar_init"
#include "reporter.bif.netvar_init"

	conn_id = internal_type("conn_id")->AsRecordType();
	endpoint = internal_type("endpoint")->AsRecordType();
	endpoint_stats = internal_type("endpoint_stats")->AsRecordType();
	connection_type = internal_type("connection")->AsRecordType();
	fa_file_type = internal_type("fa_file")->AsRecordType();
	icmp_conn = internal_type("icmp_conn")->AsRecordType();
	icmp_context = internal_type("icmp_context")->AsRecordType();
	signature_state = internal_type("signature_state")->AsRecordType();
	SYN_packet = internal_type("SYN_packet")->AsRecordType();
	pcap_packet = internal_type("pcap_packet")->AsRecordType();
	transport_proto = internal_type("transport_proto")->AsEnumType();
	string_set = internal_type("string_set")->AsTableType();
	string_array = internal_type("string_array")->AsTableType();
	string_vec = internal_type("string_vec")->AsVectorType();

	ignore_checksums = opt_internal_int("ignore_checksums");
	partial_connection_ok = opt_internal_int("partial_connection_ok");
	tcp_SYN_ack_ok = opt_internal_int("tcp_SYN_ack_ok");
	tcp_match_undelivered = opt_internal_int("tcp_match_undelivered");

	encap_hdr_size = opt_internal_int("encap_hdr_size");

	frag_timeout = opt_internal_double("frag_timeout");

	tcp_SYN_timeout = opt_internal_double("tcp_SYN_timeout");
	tcp_session_timer = opt_internal_double("tcp_session_timer");
	tcp_connection_linger = opt_internal_double("tcp_connection_linger");
	tcp_attempt_delay = opt_internal_double("tcp_attempt_delay");
	tcp_close_delay = opt_internal_double("tcp_close_delay");
	tcp_reset_delay = opt_internal_double("tcp_reset_delay");
	tcp_partial_close_delay = opt_internal_double("tcp_partial_close_delay");

	tcp_max_initial_window = opt_internal_int("tcp_max_initial_window");
	tcp_max_above_hole_without_any_acks =
		opt_internal_int("tcp_max_above_hole_without_any_acks");
	tcp_excessive_data_without_further_acks =
		opt_internal_int("tcp_excessive_data_without_further_acks");

	x509_type = internal_type("X509")->AsRecordType();

	socks_address = internal_type("SOCKS::Address")->AsRecordType();

	non_analyzed_lifetime = opt_internal_double("non_analyzed_lifetime");
	tcp_inactivity_timeout = opt_internal_double("tcp_inactivity_timeout");
	udp_inactivity_timeout = opt_internal_double("udp_inactivity_timeout");
	icmp_inactivity_timeout = opt_internal_double("icmp_inactivity_timeout");

	tcp_storm_thresh = opt_internal_int("tcp_storm_thresh");
	tcp_storm_interarrival_thresh =
		opt_internal_double("tcp_storm_interarrival_thresh");

	tcp_reassembler_ports_orig =
		internal_val("tcp_reassembler_ports_orig")->AsTableVal();
	tcp_reassembler_ports_resp =
		internal_val("tcp_reassembler_ports_resp")->AsTableVal();

	tcp_content_delivery_ports_orig =
		internal_val("tcp_content_delivery_ports_orig")->AsTableVal();
	tcp_content_delivery_ports_resp =
		internal_val("tcp_content_delivery_ports_resp")->AsTableVal();
	tcp_content_deliver_all_orig =
		bool(internal_val("tcp_content_deliver_all_orig")->AsBool());
	tcp_content_deliver_all_resp =
		bool(internal_val("tcp_content_deliver_all_resp")->AsBool());

	udp_content_delivery_ports_orig =
		internal_val("udp_content_delivery_ports_orig")->AsTableVal();
	udp_content_delivery_ports_resp =
		internal_val("udp_content_delivery_ports_resp")->AsTableVal();
	udp_content_deliver_all_orig =
		bool(internal_val("udp_content_deliver_all_orig")->AsBool());
	udp_content_deliver_all_resp =
		bool(internal_val("udp_content_deliver_all_resp")->AsBool());

	dns_session_timeout = opt_internal_double("dns_session_timeout");
	ntp_session_timeout = opt_internal_double("ntp_session_timeout");
	rpc_timeout = opt_internal_double("rpc_timeout");

	watchdog_interval = int(opt_internal_double("watchdog_interval"));

	max_timer_expires = opt_internal_int("max_timer_expires");
	max_remote_events_processed =
		opt_internal_int("max_remote_events_processed");

	skip_authentication = internal_list_val("skip_authentication");
	direct_login_prompts = internal_list_val("direct_login_prompts");
	login_prompts = internal_list_val("login_prompts");
	login_non_failure_msgs = internal_list_val("login_non_failure_msgs");
	login_failure_msgs = internal_list_val("login_failure_msgs");
	login_success_msgs = internal_list_val("login_success_msgs");
	login_timeouts = internal_list_val("login_timeouts");

	mime_segment_length = opt_internal_int("mime_segment_length");
	mime_segment_overlap_length = opt_internal_int("mime_segment_overlap_length");
	mime_header_rec = internal_type("mime_header_rec")->AsRecordType();
	mime_header_list = internal_type("mime_header_list")->AsTableType();

	http_entity_data_delivery_size = opt_internal_int("http_entity_data_delivery_size");
	http_stats_rec = internal_type("http_stats_rec")->AsRecordType();
	http_message_stat = internal_type("http_message_stat")->AsRecordType();
	truncate_http_URI = opt_internal_int("truncate_http_URI");

	pm_mapping = internal_type("pm_mapping")->AsRecordType();
	pm_mappings = internal_type("pm_mappings")->AsTableType();
	pm_port_request = internal_type("pm_port_request")->AsRecordType();
	pm_callit_request = internal_type("pm_callit_request")->AsRecordType();

	ntp_msg = internal_type("ntp_msg")->AsRecordType();

	samba_cmds = internal_val("samba_cmds")->AsTableVal();
	smb_hdr = internal_type("smb_hdr")->AsRecordType();
	smb_trans = internal_type("smb_trans")->AsRecordType();
	smb_trans_data = internal_type("smb_trans_data")->AsRecordType();
	smb_tree_connect = internal_type("smb_tree_connect")->AsRecordType();
	smb_negotiate = internal_type("smb_negotiate")->AsTableType();

	geo_location = internal_type("geo_location")->AsRecordType();

	entropy_test_result = internal_type("entropy_test_result")->AsRecordType();

	dhcp_router_list = internal_type("dhcp_router_list")->AsTableType();
	dhcp_msg = internal_type("dhcp_msg")->AsRecordType();

	dns_msg = internal_type("dns_msg")->AsRecordType();
	dns_answer = internal_type("dns_answer")->AsRecordType();
	dns_soa = internal_type("dns_soa")->AsRecordType();
	dns_edns_additional =
		internal_type("dns_edns_additional")->AsRecordType();
	dns_tsig_additional =
		internal_type("dns_tsig_additional")->AsRecordType();

	dns_skip_auth = internal_val("dns_skip_auth")->AsTableVal();
	dns_skip_addl = internal_val("dns_skip_addl")->AsTableVal();
	dns_skip_all_auth = opt_internal_int("dns_skip_all_auth");
	dns_skip_all_addl = opt_internal_int("dns_skip_all_addl");
	dns_max_queries = opt_internal_int("dns_max_queries");

	stp_delta = opt_internal_double("stp_delta");
	stp_idle_min = opt_internal_double("stp_idle_min");
	stp_skip_src = internal_val("stp_skip_src")->AsTableVal();

	interconn_min_interarrival = opt_internal_double("interconn_min_interarrival");
	interconn_max_interarrival = opt_internal_double("interconn_max_interarrival");
	interconn_max_keystroke_pkt_size = opt_internal_int("interconn_max_keystroke_pkt_size");
	interconn_default_pkt_size = opt_internal_int("interconn_default_pkt_size");
	interconn_stat_period = opt_internal_double("interconn_stat_period");
	interconn_stat_backoff = opt_internal_double("interconn_stat_backoff");
	interconn_endp_stats = internal_type("interconn_endp_stats")->AsRecordType();

	backdoor_stat_period = opt_internal_double("backdoor_stat_period");
	backdoor_stat_backoff = opt_internal_double("backdoor_stat_backoff");
	backdoor_endp_stats = internal_type("backdoor_endp_stats")->AsRecordType();

	software = internal_type("software")->AsRecordType();
	software_version = internal_type("software_version")->AsRecordType();
	OS_version = internal_type("OS_version")->AsRecordType();
	OS_version_inference = internal_type("OS_version_inference")->AsEnumType();
	generate_OS_version_event =
		opt_internal_table("generate_OS_version_event");

	packet_type = internal_type("packet")->AsRecordType();

	packet_sort_window = opt_internal_double("packet_sort_window");

	orig_addr_anonymization = opt_internal_int("orig_addr_anonymization");
	resp_addr_anonymization = opt_internal_int("resp_addr_anonymization");
	other_addr_anonymization = opt_internal_int("other_addr_anonymization");

	preserve_orig_addr = opt_internal_table("preserve_orig_addr");
	preserve_resp_addr = opt_internal_table("preserve_resp_addr");
	preserve_other_addr = opt_internal_table("preserve_other_addr");

	connection_status_update_interval =
		opt_internal_double("connection_status_update_interval");

	profiling_file = internal_val("profiling_file");
	expensive_profiling_multiple =
		opt_internal_int("expensive_profiling_multiple");
	profiling_interval = opt_internal_double("profiling_interval");
	segment_profiling = opt_internal_int("segment_profiling");

	pkt_profile_mode = opt_internal_int("pkt_profile_mode");
	pkt_profile_freq = opt_internal_double("pkt_profile_freq");
	pkt_profile_file = opt_internal_val("pkt_profile_file");

	load_sample_freq = opt_internal_int("load_sample_freq");

	gap_report_freq = opt_internal_double("gap_report_freq");

	irc_join_info = internal_type("irc_join_info")->AsRecordType();
	irc_join_list = internal_type("irc_join_list")->AsTableType();
	irc_servers = internal_val("irc_servers")->AsTableVal();

	remote_trace_sync_interval =
		opt_internal_double("remote_trace_sync_interval");
	remote_trace_sync_peers = opt_internal_int("remote_trace_sync_peers");

	dpd_reassemble_first_packets =
		opt_internal_int("dpd_reassemble_first_packets");
	dpd_buffer_size = opt_internal_int("dpd_buffer_size");
	dpd_match_only_beginning = opt_internal_int("dpd_match_only_beginning");
	dpd_ignore_ports = opt_internal_int("dpd_ignore_ports");

	likely_server_ports = internal_val("likely_server_ports")->AsTableVal();

	timer_mgr_inactivity_timeout =
		opt_internal_double("timer_mgr_inactivity_timeout");
	time_machine_profiling = opt_internal_int("time_machine_profiling");

	script_id = internal_type("script_id")->AsRecordType();
	id_table = internal_type("id_table")->AsTableType();
	record_field = internal_type("record_field")->AsRecordType();
	record_field_table = internal_type("record_field_table")->AsTableType();
	}<|MERGE_RESOLUTION|>--- conflicted
+++ resolved
@@ -242,11 +242,8 @@
 OpaqueType* sha1_type;
 OpaqueType* sha256_type;
 OpaqueType* entropy_type;
-<<<<<<< HEAD
 OpaqueType* topk_type;
-=======
 OpaqueType* bloomfilter_type;
->>>>>>> af9e1817
 
 #include "const.bif.netvar_def"
 #include "types.bif.netvar_def"
@@ -312,11 +309,8 @@
 	sha1_type = new OpaqueType("sha1");
 	sha256_type = new OpaqueType("sha256");
 	entropy_type = new OpaqueType("entropy");
-<<<<<<< HEAD
 	topk_type = new OpaqueType("topk");
-=======
 	bloomfilter_type = new OpaqueType("bloomfilter");
->>>>>>> af9e1817
 	}
 
 void init_net_var()
