
refine connection DCE_RPC_Conn += {
	%member{
		map<uint16, uint16> cont_id_opnum_map;
		uint64 fid;
	%}

	%init{
<<<<<<< HEAD
		fid=0;
=======
		fid = 0;
>>>>>>> 6ee54322
	%}

	function set_file_id(fid_in: uint64): bool
		%{
		fid = fid_in;
		return true;
		%}

	function get_cont_id_opnum_map(cont_id: uint16): uint16
		%{
		return cont_id_opnum_map[cont_id];
		%}

	function set_cont_id_opnum_map(cont_id: uint16, opnum: uint16): bool
		%{
		cont_id_opnum_map[cont_id] = opnum;
		return true;
		%}

	function proc_dce_rpc_pdu(pdu: DCE_RPC_PDU): bool
		%{
		// If a whole pdu message parsed ok, let's confirm the protocol
		bro_analyzer()->ProtocolConfirmation();
		return true;
		%}

	function proc_dce_rpc_message(header: DCE_RPC_Header): bool
		%{
		if ( dce_rpc_message )
			{
			BifEvent::generate_dce_rpc_message(bro_analyzer(),
			                                   bro_analyzer()->Conn(),
			                                   ${header.is_orig},
			                                   fid,
			                                   ${header.PTYPE},
			                                   new EnumVal(${header.PTYPE}, BifType::Enum::DCE_RPC::PType));
			}
		return true;
		%}

	function process_dce_rpc_bind(bind: DCE_RPC_Bind): bool
		%{
		if ( dce_rpc_bind )
			{
			// Go over the elements, each having a UUID
			$const_def{bind_elems = bind.context_list};
			for ( int i = 0; i < ${bind_elems.num_contexts}; ++i )
				{
				if ( ${bind_elems.request_contexts[i].abstract_syntax} )
					{
					$const_def{uuid = bind_elems.request_contexts[i].abstract_syntax.uuid};
					$const_def{ver_major = bind_elems.request_contexts[i].abstract_syntax.ver_major};
					$const_def{ver_minor = bind_elems.request_contexts[i].abstract_syntax.ver_minor};

					// Queue the event
					BifEvent::generate_dce_rpc_bind(bro_analyzer(),
					                                bro_analyzer()->Conn(),
					                                fid,
					                                bytestring_to_val(${uuid}),
					                                ${ver_major},
					                                ${ver_minor});
					}
				}
			}

		return true;
		%}

	function process_dce_rpc_bind_ack(bind: DCE_RPC_Bind_Ack): bool
		%{
		if ( dce_rpc_bind_ack )
			{
			StringVal *sec_addr;
			// Remove the null from the end of the string if it's there.
			if ( ${bind.sec_addr}.length() > 0 &&
			     *(${bind.sec_addr}.begin() + ${bind.sec_addr}.length()) == 0 )
				{
				sec_addr = new StringVal(${bind.sec_addr}.length()-1, (const char*) ${bind.sec_addr}.begin());
				}
			else
				{
				sec_addr = new StringVal(${bind.sec_addr}.length(), (const char*) ${bind.sec_addr}.begin());
				}

			BifEvent::generate_dce_rpc_bind_ack(bro_analyzer(),
			                                    bro_analyzer()->Conn(),
			                                    fid,
			                                    sec_addr);
			}
		return true;
		%}

	function process_dce_rpc_request(req: DCE_RPC_Request): bool
		%{
		if ( dce_rpc_request )
			{
			BifEvent::generate_dce_rpc_request(bro_analyzer(),
			                                   bro_analyzer()->Conn(),
			                                   fid,
			                                   ${req.opnum},
			                                   ${req.stub}.length());
			}

		set_cont_id_opnum_map(${req.context_id},
		                      ${req.opnum});
		return true;
		%}

	function process_dce_rpc_response(resp: DCE_RPC_Response): bool
		%{
		if ( dce_rpc_response )
			{
			BifEvent::generate_dce_rpc_response(bro_analyzer(),
			                                    bro_analyzer()->Conn(),
			                                    fid,
			                                    get_cont_id_opnum_map(${resp.context_id}),
			                                    ${resp.stub}.length());
			}

		return true;
		%}

};


refine flow DCE_RPC_Flow += {
	#%member{
	#FlowBuffer frag_reassembler_;
	#%}

	# Fragment reassembly.
	#function reassemble_fragment(frag: bytestring, lastfrag: bool): bool
	#	%{
	#	int orig_data_length = frag_reassembler_.data_length();
	#
	#	frag_reassembler_.NewData(frag.begin(), frag.end());
	#
	#	int new_frame_length = orig_data_length + frag.length();
	#	if ( orig_data_length == 0 )
	#		frag_reassembler_.NewFrame(new_frame_length, false);
	#	else
	#		frag_reassembler_.GrowFrame(new_frame_length);
	#
	#	return lastfrag;
	#	%}

	#function reassembled_body(): const_bytestring
	#	%{
	#	return const_bytestring(
	#		frag_reassembler_.begin(),
	#		frag_reassembler_.end());
	#	%}
};

refine typeattr DCE_RPC_PDU += &let {
	proc = $context.connection.proc_dce_rpc_pdu(this);
}

refine typeattr DCE_RPC_Header += &let {
	proc = $context.connection.proc_dce_rpc_message(this);
};

refine typeattr DCE_RPC_Bind += &let {
	proc = $context.connection.process_dce_rpc_bind(this);
};

refine typeattr DCE_RPC_Bind_Ack += &let {
	proc = $context.connection.process_dce_rpc_bind_ack(this);
};

refine typeattr DCE_RPC_Request += &let {
	proc = $context.connection.process_dce_rpc_request(this);
};

refine typeattr DCE_RPC_Response += &let {
	proc = $context.connection.process_dce_rpc_response(this);
};
<|MERGE_RESOLUTION|>--- conflicted
+++ resolved
@@ -6,11 +6,7 @@
 	%}
 
 	%init{
-<<<<<<< HEAD
-		fid=0;
-=======
 		fid = 0;
->>>>>>> 6ee54322
 	%}
 
 	function set_file_id(fid_in: uint64): bool
