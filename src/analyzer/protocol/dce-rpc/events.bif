<<<<<<< HEAD
## .. bro:see:: dce_rpc_bind dce_rpc_bind_ack dce_rpc_request dce_rpc_response
event dce_rpc_message%(c: connection, is_orig: bool, fid: count, ptype_id: count, ptype: DCE_RPC::PType%);

## .. bro:see:: dce_rpc_message dce_rpc_bind_ack dce_rpc_request dce_rpc_response
event dce_rpc_bind%(c: connection, fid: count, uuid: string, ver_major: count, ver_minor: count%);

## .. bro:see:: dce_rpc_message dce_rpc_bind dce_rpc_request dce_rpc_response
event dce_rpc_bind_ack%(c: connection, fid: count, sec_addr: string%);

## .. bro:see:: dce_rpc_message dce_rpc_bind dce_rpc_bind_ack dce_rpc_response
event dce_rpc_request%(c: connection, fid: count, opnum: count, stub_len: count%);

=======
## Generated for every DCE-RPC message.
##
## c: The connection.
##
## is_orig: True if the message was sent by the originator of the TCP connection.
##
## fid: File ID of the PIPE that carried the DCE-RPC message. Zero will be used if the
##      DCE-RPC was not transported over a pipe.
##
## ptype_id: Numeric representation of the procedure type of the message.
##
## ptype: Enum representation of the prodecure type of the message.
##
## .. bro:see:: dce_rpc_bind dce_rpc_bind_ack dce_rpc_request dce_rpc_response
event dce_rpc_message%(c: connection, is_orig: bool, fid: count, ptype_id: count, ptype: DCE_RPC::PType%);

## Generated for every DCE-RPC bind request message. Since RPC offers the ability 
## for a client to request connections to multiple endpoints, this event can occur 
## multiple times for a single RPC message.
##
## c: The connection.
##
## fid: File ID of the PIPE that carried the DCE-RPC message. Zero will be used if the
##      DCE-RPC was not transported over a pipe.
##
## uuid: The string interpretted uuid of the endpoint being requested.
##
## ver_major: The major version of the endpoint being requested.
##
## ver_minor: The minor version of the endpoint being requested.
##
## .. bro:see:: dce_rpc_message dce_rpc_bind_ack dce_rpc_request dce_rpc_response
event dce_rpc_bind%(c: connection, fid: count, uuid: string, ver_major: count, ver_minor: count%);

## Generated for every DCE-RPC bind request ack message.
##
## c: The connection.
##
## fid: File ID of the PIPE that carried the DCE-RPC message. Zero will be used if the
##      DCE-RPC was not transported over a pipe.
##
## sec_addr: Secondary address for the ack.
##
## .. bro:see:: dce_rpc_message dce_rpc_bind dce_rpc_request dce_rpc_response
event dce_rpc_bind_ack%(c: connection, fid: count, sec_addr: string%);

## Generated for every DCE-RPC request message.
##
## c: The connection.
##
## fid: File ID of the PIPE that carried the DCE-RPC message. Zero will be used if the
##      DCE-RPC was not transported over a pipe.
##
## opnum: Number of the RPC operation.
##
## stub_len: Length of the data for the request.
##
## .. bro:see:: dce_rpc_message dce_rpc_bind dce_rpc_bind_ack dce_rpc_response
event dce_rpc_request%(c: connection, fid: count, opnum: count, stub_len: count%);

## Generated for every DCE-RPC response message.
##
## c: The connection.
##
## fid: File ID of the PIPE that carried the DCE-RPC message. Zero will be used if the
##      DCE-RPC was not transported over a pipe.
##
## opnum: Number of the RPC operation.
##
## stub_len: Length of the data for the response.
##
>>>>>>> 6ee54322
## .. bro:see:: dce_rpc_message dce_rpc_bind dce_rpc_bind_ack dce_rpc_request
event dce_rpc_response%(c: connection, fid: count, opnum: count, stub_len: count%);
<|MERGE_RESOLUTION|>--- conflicted
+++ resolved
@@ -1,17 +1,3 @@
-<<<<<<< HEAD
-## .. bro:see:: dce_rpc_bind dce_rpc_bind_ack dce_rpc_request dce_rpc_response
-event dce_rpc_message%(c: connection, is_orig: bool, fid: count, ptype_id: count, ptype: DCE_RPC::PType%);
-
-## .. bro:see:: dce_rpc_message dce_rpc_bind_ack dce_rpc_request dce_rpc_response
-event dce_rpc_bind%(c: connection, fid: count, uuid: string, ver_major: count, ver_minor: count%);
-
-## .. bro:see:: dce_rpc_message dce_rpc_bind dce_rpc_request dce_rpc_response
-event dce_rpc_bind_ack%(c: connection, fid: count, sec_addr: string%);
-
-## .. bro:see:: dce_rpc_message dce_rpc_bind dce_rpc_bind_ack dce_rpc_response
-event dce_rpc_request%(c: connection, fid: count, opnum: count, stub_len: count%);
-
-=======
 ## Generated for every DCE-RPC message.
 ##
 ## c: The connection.
@@ -83,6 +69,5 @@
 ##
 ## stub_len: Length of the data for the response.
 ##
->>>>>>> 6ee54322
 ## .. bro:see:: dce_rpc_message dce_rpc_bind dce_rpc_bind_ack dce_rpc_request
 event dce_rpc_response%(c: connection, fid: count, opnum: count, stub_len: count%);
