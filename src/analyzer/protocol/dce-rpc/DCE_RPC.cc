// See the file "COPYING" in the main distribution directory for copyright.

#include "bro-config.h"

#include <stdlib.h>
#include <string>
#include <map>

using namespace std;

#include "DCE_RPC.h"

using namespace analyzer::dce_rpc;


DCE_RPC_Analyzer::DCE_RPC_Analyzer(Connection *conn)
: tcp::TCP_ApplicationAnalyzer("DCE_RPC", conn)
	{
	interp = new binpac::DCE_RPC::DCE_RPC_Conn(this);
	}

DCE_RPC_Analyzer::~DCE_RPC_Analyzer()
	{
	delete interp;
	}

void DCE_RPC_Analyzer::Done()
	{
	TCP_ApplicationAnalyzer::Done();

	interp->FlowEOF(true);
	interp->FlowEOF(false);
	}

void DCE_RPC_Analyzer::EndpointEOF(bool is_orig)
	{
	TCP_ApplicationAnalyzer::EndpointEOF(is_orig);
	interp->FlowEOF(is_orig);
	}
<<<<<<< HEAD
	
=======

>>>>>>> 6ee54322
void DCE_RPC_Analyzer::Undelivered(uint64 seq, int len, bool orig)
	{
	TCP_ApplicationAnalyzer::Undelivered(seq, len, orig);
	interp->NewGap(orig, len);
	}

void DCE_RPC_Analyzer::DeliverStream(int len, const u_char* data, bool orig)
	{
	TCP_ApplicationAnalyzer::DeliverStream(len, data, orig);

	assert(TCP());
<<<<<<< HEAD
	try 
=======
	try
>>>>>>> 6ee54322
		{
		interp->NewData(orig, data, data + len);
		}
	catch ( const binpac::Exception& e )
		{
		ProtocolViolation(fmt("Binpac exception: %s", e.c_msg()));
		}
	}<|MERGE_RESOLUTION|>--- conflicted
+++ resolved
@@ -37,11 +37,7 @@
 	TCP_ApplicationAnalyzer::EndpointEOF(is_orig);
 	interp->FlowEOF(is_orig);
 	}
-<<<<<<< HEAD
-	
-=======
 
->>>>>>> 6ee54322
 void DCE_RPC_Analyzer::Undelivered(uint64 seq, int len, bool orig)
 	{
 	TCP_ApplicationAnalyzer::Undelivered(seq, len, orig);
@@ -53,11 +49,7 @@
 	TCP_ApplicationAnalyzer::DeliverStream(len, data, orig);
 
 	assert(TCP());
-<<<<<<< HEAD
-	try 
-=======
 	try
->>>>>>> 6ee54322
 		{
 		interp->NewData(orig, data, data + len);
 		}
