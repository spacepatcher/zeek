#ifndef ANALYZER_PROTOCOL_SMB_SMB_H
#define ANALYZER_PROTOCOL_SMB_SMB_H

#include "analyzer/protocol/tcp/TCP.h"
<<<<<<< HEAD
#include "analyzer/protocol/rpc/RPC.h"
=======
>>>>>>> 6ee54322
#include "smb_pac.h"

namespace analyzer { namespace smb {

<<<<<<< HEAD
class Contents_SMB : public tcp::TCP_SupportAnalyzer {
public:
	Contents_SMB(Connection* conn, bool orig);
	~Contents_SMB();

	virtual void DeliverStream(int len, const u_char* data, bool orig);

protected:
	typedef enum {
		WAIT_FOR_HDR,
		WAIT_FOR_DATA
	} state_t;
	typedef enum {
		NEED_RESYNC,
		INSYNC,
	} resync_state_t;
	virtual void Init();
	virtual bool CheckResync(int& len, const u_char*& data, bool orig);
	virtual void Undelivered(uint64 seq, int len, bool orig);
	virtual void NeedResync() {
		resync_state = NEED_RESYNC;
		state = WAIT_FOR_HDR;
	}

	bool HasSMBHeader(const u_char* data);

	void DeliverSMB(int len, const u_char* data);

	binpac::SMB::SMB_Conn* smb_session;

	rpc::RPC_Reasm_Buffer hdr_buf; // Reassembles the NetBIOS length and glue.
	rpc::RPC_Reasm_Buffer msg_buf; // Reassembles the SMB message.
	int msg_len;
	int msg_type;
	double first_time;   // timestamp of first packet of current message
	double last_time;    // timestamp of last pakcet of current message
	state_t state;
	resync_state_t resync_state;
};

=======
>>>>>>> 6ee54322
class SMB_Analyzer : public tcp::TCP_ApplicationAnalyzer {
public:
	SMB_Analyzer(Connection* conn);
	virtual ~SMB_Analyzer();
<<<<<<< HEAD
	
	virtual void Done();
	virtual void DeliverStream(int len, const u_char* data, bool orig);
	virtual void Undelivered(uint64 seq, int len, bool orig);
	virtual void EndpointEOF(bool is_orig);
=======

	void Done() override;
	void DeliverStream(int len, const u_char* data, bool orig) override;
	void Undelivered(uint64 seq, int len, bool orig) override;
	void EndpointEOF(bool is_orig) override;

	bool HasSMBHeader(int len, const u_char* data);
	void NeedResync() {
		delete interp;
		interp = 0;
	}
>>>>>>> 6ee54322

	static analyzer::Analyzer* Instantiate(Connection* conn)
		{ return new SMB_Analyzer(conn); }

protected:
	binpac::SMB::SMB_Conn* interp;
<<<<<<< HEAD
	Contents_SMB* o_smb;
	Contents_SMB* r_smb;
=======
>>>>>>> 6ee54322

	// Count the number of chunks received by the analyzer
	// but only used to count the first few.
	uint8 chunks;
};

} } // namespace analyzer::*

#endif<|MERGE_RESOLUTION|>--- conflicted
+++ resolved
@@ -2,68 +2,14 @@
 #define ANALYZER_PROTOCOL_SMB_SMB_H
 
 #include "analyzer/protocol/tcp/TCP.h"
-<<<<<<< HEAD
-#include "analyzer/protocol/rpc/RPC.h"
-=======
->>>>>>> 6ee54322
 #include "smb_pac.h"
 
 namespace analyzer { namespace smb {
 
-<<<<<<< HEAD
-class Contents_SMB : public tcp::TCP_SupportAnalyzer {
-public:
-	Contents_SMB(Connection* conn, bool orig);
-	~Contents_SMB();
-
-	virtual void DeliverStream(int len, const u_char* data, bool orig);
-
-protected:
-	typedef enum {
-		WAIT_FOR_HDR,
-		WAIT_FOR_DATA
-	} state_t;
-	typedef enum {
-		NEED_RESYNC,
-		INSYNC,
-	} resync_state_t;
-	virtual void Init();
-	virtual bool CheckResync(int& len, const u_char*& data, bool orig);
-	virtual void Undelivered(uint64 seq, int len, bool orig);
-	virtual void NeedResync() {
-		resync_state = NEED_RESYNC;
-		state = WAIT_FOR_HDR;
-	}
-
-	bool HasSMBHeader(const u_char* data);
-
-	void DeliverSMB(int len, const u_char* data);
-
-	binpac::SMB::SMB_Conn* smb_session;
-
-	rpc::RPC_Reasm_Buffer hdr_buf; // Reassembles the NetBIOS length and glue.
-	rpc::RPC_Reasm_Buffer msg_buf; // Reassembles the SMB message.
-	int msg_len;
-	int msg_type;
-	double first_time;   // timestamp of first packet of current message
-	double last_time;    // timestamp of last pakcet of current message
-	state_t state;
-	resync_state_t resync_state;
-};
-
-=======
->>>>>>> 6ee54322
 class SMB_Analyzer : public tcp::TCP_ApplicationAnalyzer {
 public:
 	SMB_Analyzer(Connection* conn);
 	virtual ~SMB_Analyzer();
-<<<<<<< HEAD
-	
-	virtual void Done();
-	virtual void DeliverStream(int len, const u_char* data, bool orig);
-	virtual void Undelivered(uint64 seq, int len, bool orig);
-	virtual void EndpointEOF(bool is_orig);
-=======
 
 	void Done() override;
 	void DeliverStream(int len, const u_char* data, bool orig) override;
@@ -75,18 +21,12 @@
 		delete interp;
 		interp = 0;
 	}
->>>>>>> 6ee54322
 
 	static analyzer::Analyzer* Instantiate(Connection* conn)
 		{ return new SMB_Analyzer(conn); }
 
 protected:
 	binpac::SMB::SMB_Conn* interp;
-<<<<<<< HEAD
-	Contents_SMB* o_smb;
-	Contents_SMB* r_smb;
-=======
->>>>>>> 6ee54322
 
 	// Count the number of chunks received by the analyzer
 	// but only used to count the first few.
