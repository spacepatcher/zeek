// See the file "COPYING" in the main distribution directory for copyright.

#include <algorithm>

#include "config.h"

#include "Net.h"
#include "NetVar.h"
#include "Event.h"
#include "ICMP.h"

#include <netinet/icmp6.h>

ICMP_Analyzer::ICMP_Analyzer(Connection* c)
: TransportLayerAnalyzer(AnalyzerTag::ICMP, c)
	{
	icmp_conn_val = 0;
	c->SetInactivityTimeout(icmp_inactivity_timeout);
	request_len = reply_len = -1;
	}

ICMP_Analyzer::ICMP_Analyzer(AnalyzerTag::Tag tag, Connection* c)
: TransportLayerAnalyzer(tag, c)
	{
	icmp_conn_val = 0;
	c->SetInactivityTimeout(icmp_inactivity_timeout);
	request_len = reply_len = -1;
	}

void ICMP_Analyzer::Done()
	{
	TransportLayerAnalyzer::Done();
	Unref(icmp_conn_val);
	matcher_state.FinishEndpointMatcher();
	}

void ICMP_Analyzer::DeliverPacket(int len, const u_char* data,
			bool is_orig, int seq, const IP_Hdr* ip, int caplen)
	{
	assert(ip);

	TransportLayerAnalyzer::DeliverPacket(len, data, is_orig, seq, ip, caplen);

	// We need the min() here because Ethernet frame padding can lead to
	// caplen > len.
	if ( packet_contents )
		// Subtract off the common part of ICMP header.
		PacketContents(data + 8, min(len, caplen) - 8);

	const struct icmp* icmpp = (const struct icmp*) data;

	assert(caplen >= len); // Should have been caught earlier already.

	if ( ! ignore_checksums )
	    {
	    int chksum = 0;

#ifdef BROv6
	    switch ( ip->NextProto() )
		{
		case IPPROTO_ICMP:
			chksum = icmp_checksum(icmpp, len);
			break;

		case IPPROTO_ICMPV6:
			chksum = icmp6_checksum(icmpp, ip->IP6_Hdr(), len);
			break;

		default:
			reporter->InternalError("unexpected IP proto in ICMP analyzer");
		}
#else
	    // Classic v4 version.
	    chksum = icmp_checksum(icmpp, len);
#endif

	    if ( chksum != 0xffff )
		    {
		    Weird("bad_ICMP6_checksum");
		    return;
		    }
		}

	Conn()->SetLastTime(current_timestamp);

	if ( rule_matcher )
		{
		if ( ! matcher_state.MatcherInitialized(is_orig) )
			matcher_state.InitEndpointMatcher(this, ip, len, is_orig, 0);
		}

	// Move past common portion of ICMP header.
	data += 8;
	caplen -= 8;
	len -= 8;

	if ( ip->NextProto() == IPPROTO_ICMP )
		NextICMP4(current_timestamp, icmpp, len, caplen, data, ip);
#ifdef BROv6
	else
		NextICMP6(current_timestamp, icmpp, len, caplen, data, ip);
#endif


	if ( caplen >= len )
		ForwardPacket(len, data, is_orig, seq, ip, caplen);

	if ( rule_matcher )
		matcher_state.Match(Rule::PAYLOAD, data, len, is_orig,
					false, false, true);
	}

void ICMP_Analyzer::NextICMP4(double t, const struct icmp* icmpp, int len, int caplen,
		const u_char*& data, const IP_Hdr* ip_hdr )
    {
	switch ( icmpp->icmp_type )
		{
		case ICMP_ECHO:
		case ICMP_ECHOREPLY:
			Echo(t, icmpp, len, caplen, data, ip_hdr);
			break;

		case ICMP_UNREACH:
		case ICMP_TIMXCEED:
			Context4(t, icmpp, len, caplen, data, ip_hdr);
	   		break;

		default:
			ICMPEvent(icmp_sent, icmpp, len, 0); break;
		}
	}

#ifdef BROv6
void ICMP_Analyzer::NextICMP6(double t, const struct icmp* icmpp, int len, int caplen,
							  const u_char*& data, const IP_Hdr* ip_hdr )
	{
	switch ( icmpp->icmp_type )
		{
		// Echo types.
		case ICMP6_ECHO_REQUEST:
		case ICMP6_ECHO_REPLY:
			Echo(t, icmpp, len, caplen, data, ip_hdr);
			break;

		// Error messages all have the same structure for their context,
		// and are handled by the same function.
		case ICMP6_PARAM_PROB:
		case ICMP6_TIME_EXCEEDED:
		case ICMP6_PACKET_TOO_BIG:
		case ICMP6_DST_UNREACH:
			Context6(t, icmpp, len, caplen, data, ip_hdr);
			break;

		// Router related messages.
		case ND_REDIRECT:
		case ND_ROUTER_SOLICIT:
		case ICMP6_ROUTER_RENUMBERING:
		case ND_ROUTER_ADVERT:
			Router(t, icmpp, len, caplen, data, ip_hdr);
			break;

#if 0
		// Currently not specifically implemented.
		case ICMP6_PARAM_PROB:
		case MLD_LISTENER_QUERY:
		case MLD_LISTENER_REPORT:
		case MLD_LISTENER_REDUCTION:
		case ND_NEIGHBOR_SOLICIT:
		case ND_NEIGHBOR_ADVERT:
		case ND_REDIRECT:
		case ICMP6_ROUTER_RENUMBERING:
		case ND_NEIGHBOR_SOLICIT:
		case ND_NEIGHBOR_ADVERT:
		case ICMP6_TIME_EXCEEDED:
#endif
		default:
			ICMPEvent(icmp_sent, icmpp, len, 1);
			break;
		}
	}
#endif

void ICMP_Analyzer::ICMPEvent(EventHandlerPtr f, const struct icmp* icmpp, int len, int icmpv6)
    {
	if ( ! f )
		return;

	val_list* vl = new val_list;
	vl->append(BuildConnVal());
	vl->append(BuildICMPVal(icmpp, len, icmpv6));
	ConnectionEvent(f, vl);
	}

RecordVal* ICMP_Analyzer::BuildICMPVal(const struct icmp* icmpp, int len, int icmpv6)
	{
	if ( ! icmp_conn_val )
		{
		icmp_conn_val = new RecordVal(icmp_conn);

		icmp_conn_val->Assign(0, new AddrVal(Conn()->OrigAddr()));
		icmp_conn_val->Assign(1, new AddrVal(Conn()->RespAddr()));
		icmp_conn_val->Assign(2, new Val(icmpp->icmp_type, TYPE_COUNT));
		icmp_conn_val->Assign(3, new Val(icmpp->icmp_code, TYPE_COUNT));
		icmp_conn_val->Assign(4, new Val(len, TYPE_COUNT));
		icmp_conn_val->Assign(5, new Val(icmpv6, TYPE_BOOL));
		}

	Ref(icmp_conn_val);

	return icmp_conn_val;
	}

TransportProto ICMP_Analyzer::GetContextProtocol(const IP_Hdr* ip_hdr, uint32* src_port, uint32* dst_port)
	{
	const u_char* transport_hdr;
	uint32 ip_hdr_len = ip_hdr->HdrLen();
	bool ip4 = ip_hdr->IP4_Hdr();

	if ( ip4 )
		transport_hdr = ((u_char *) ip_hdr->IP4_Hdr() + ip_hdr_len);
	else
		transport_hdr = ((u_char *) ip_hdr->IP6_Hdr() + ip_hdr_len);

	TransportProto proto;

	switch ( ip_hdr->NextProto() ) {
	case 1:		proto = TRANSPORT_ICMP; break;
	case 6:		proto = TRANSPORT_TCP; break;
	case 17:	proto = TRANSPORT_UDP; break;
	case 58:	proto = TRANSPORT_ICMP; //TransportProto Hack  // XXX What's this?
	default:	proto = TRANSPORT_UNKNOWN; break;
	}

	switch ( proto ) {
	case TRANSPORT_ICMP:
		{
		const struct icmp* icmpp =
			(const struct icmp *) transport_hdr;
		bool is_one_way;	// dummy
		*src_port = ntohs(icmpp->icmp_type);

		if ( ip4 )
			*dst_port = ntohs(ICMP4_counterpart(icmpp->icmp_type,
					icmpp->icmp_code, is_one_way));
		else
			*dst_port = ntohs(ICMP6_counterpart(icmpp->icmp_type,
					icmpp->icmp_code, is_one_way));

		break;
		}

	case TRANSPORT_TCP:
		{
		const struct tcphdr* tp =
			(const struct tcphdr *) transport_hdr;
		*src_port = ntohs(tp->th_sport);
		*dst_port = ntohs(tp->th_dport);
		break;
		}

	case TRANSPORT_UDP:
		{
		const struct udphdr* up =
			(const struct udphdr *) transport_hdr;
		*src_port = ntohs(up->uh_sport);
		*dst_port = ntohs(up->uh_dport);
		break;
		}

	default:
		*src_port = *dst_port = ntohs(0);
	}

	return proto;
	}

RecordVal* ICMP_Analyzer::ExtractICMP4Context(int len, const u_char*& data)
	{
	const IP_Hdr ip_hdr_data((const struct ip*) data);
	const IP_Hdr* ip_hdr = &ip_hdr_data;

	uint32 ip_hdr_len = ip_hdr->HdrLen();

	uint32 ip_len, frag_offset;
	TransportProto proto = TRANSPORT_UNKNOWN;
	int DF, MF, bad_hdr_len, bad_checksum;
	uint32 src_addr, dst_addr,src_addr2, dst_addr2;
	uint32 src_port, dst_port;

	if ( ip_hdr_len < sizeof(struct ip) || ip_hdr_len > uint32(len) )
		{
		// We don't have an entire IP header.
		bad_hdr_len = 1;
		ip_len = frag_offset = 0;
		DF = MF = bad_checksum = 0;
		src_addr = dst_addr = 0;
		src_port = dst_port = 0;
		}

	else
		{
		bad_hdr_len = 0;
		ip_len = ip_hdr->TotalLen();
		bad_checksum = ones_complement_checksum((void*) ip_hdr->IP4_Hdr(), ip_hdr_len, 0) != 0xffff;

		src_addr = ip_hdr->SrcAddr4();
		dst_addr = ip_hdr->DstAddr4();

		uint32 frag_field = ip_hdr->FragField();
		DF = ip_hdr->DF();
		MF = frag_field & 0x2000;
		frag_offset = frag_field & /* IP_OFFMASK not portable */ 0x1fff;

		if ( uint32(len) >= ip_hdr_len + 4 )
			proto = GetContextProtocol(ip_hdr, &src_port, &dst_port);
		else
			{
			// 4 above is the magic number meaning that both
			// port numbers are included in the ICMP.
			src_port = dst_port = 0;
			bad_hdr_len = 1;
			}
		}

	RecordVal* iprec = new RecordVal(icmp_context);
	RecordVal* id_val = new RecordVal(conn_id);

	id_val->Assign(0, new AddrVal(src_addr));
	id_val->Assign(1, new PortVal(src_port, proto));
	id_val->Assign(2, new AddrVal(dst_addr));
	id_val->Assign(3, new PortVal(dst_port, proto));

	iprec->Assign(0, id_val);
	iprec->Assign(1, new Val(ip_len, TYPE_COUNT));
	iprec->Assign(2, new Val(proto, TYPE_COUNT));
	iprec->Assign(3, new Val(bad_hdr_len, TYPE_BOOL));
	iprec->Assign(4, new Val(bad_checksum, TYPE_BOOL));
	iprec->Assign(5, new Val(frag_offset, TYPE_COUNT));
	iprec->Assign(6, new Val(MF, TYPE_BOOL));
	iprec->Assign(7, new Val(DF, TYPE_BOOL));

	return iprec;
	}

#ifdef BROv6
RecordVal* ICMP_Analyzer::ExtractICMP6Context(int len, const u_char*& data)
	{
	const IP_Hdr ip_hdr_data((const struct ip6_hdr*) data);
	const IP_Hdr* ip_hdr = &ip_hdr_data;
	int DF = 0, MF = 0, bad_hdr_len = 0, bad_checksum = 0;
	TransportProto proto = TRANSPORT_UNKNOWN;

	uint32 ip_hdr_len = ip_hdr->HdrLen(); //should always be 40
	uint32* src_addr;
	uint32* dst_addr;
	uint32 ip_len, frag_offset = 0;
	uint32 src_port, dst_port;

	if ( ip_hdr_len < sizeof(struct ip6_hdr) || ip_hdr_len != 40 ) // XXX What's the 2nd part doing?
		{
		bad_hdr_len = 1;
		ip_len = 0;
		src_addr = dst_addr = 0;
		src_port = dst_port = 0;
		}

	else
		{
		ip_len = ip_hdr->TotalLen();

		src_addr = (uint32 *) ip_hdr->SrcAddr();
		dst_addr = (uint32 *) ip_hdr->DstAddr();

		if ( uint32(len) >= ip_hdr_len + 4 )
			proto = GetContextProtocol(ip_hdr, &src_port, &dst_port);
		else
			{
			// 4 above is the magic number meaning that both
			// port numbers are included in the ICMP.
			src_port = dst_port = 0;
			bad_hdr_len = 1;
			}
		}

	RecordVal* iprec = new RecordVal(icmp_context);
	RecordVal* id_val = new RecordVal(conn_id);

	id_val->Assign(0, new AddrVal(src_addr));
	id_val->Assign(1, new PortVal(src_port, proto));
	id_val->Assign(2, new AddrVal(dst_addr));
	id_val->Assign(3, new PortVal(dst_port, proto));

	iprec->Assign(0, id_val);
	iprec->Assign(1, new Val(ip_len, TYPE_COUNT));

	//TransportProto Hack // XXX Likewise.
	if ( ip_hdr->NextProto() == 58 || 17 ) //if the encap packet is ICMPv6 we force this... (cause there is no IGMP (by that name) for ICMPv6), rather ugly hack once more
		{
		iprec->Assign(2, new Val(58, TYPE_COUNT));
		}
	else
		{
		iprec->Assign(2, new Val(proto, TYPE_COUNT));
		}

	iprec->Assign(3, new Val(bad_hdr_len, TYPE_BOOL));

	// The following are not available for IPv6.
	iprec->Assign(4, new Val(0, TYPE_BOOL));	// bad_checksum
	iprec->Assign(5, new Val(frag_offset, TYPE_COUNT));	// frag_offset
	iprec->Assign(6, new Val(0, TYPE_BOOL));	// MF
	iprec->Assign(7, new Val(1, TYPE_BOOL));	// DF

	return iprec;
	}
#endif


bool ICMP_Analyzer::IsReuse(double /* t */, const u_char* /* pkt */)
	{
	return 0;
	}

void ICMP_Analyzer::Describe(ODesc* d) const
	{
	d->Add(Conn()->StartTime());
	d->Add("(");
	d->Add(Conn()->LastTime());
	d->AddSP(")");

<<<<<<< HEAD
	d->Add(dotted_addr(Conn()->OrigAddr()));
#if 0
=======
	d->Add(Conn()->OrigAddr());
>>>>>>> 52cfec88
	d->Add(".");
	d->Add(type);
	d->Add(".");
	d->Add(code);
#endif

	d->SP();
	d->AddSP("->");

	d->Add(Conn()->RespAddr());
	}

void ICMP_Analyzer::UpdateConnVal(RecordVal *conn_val)
	{
	int orig_endp_idx = connection_type->FieldOffset("orig");
	int resp_endp_idx = connection_type->FieldOffset("resp");
	RecordVal *orig_endp = conn_val->Lookup(orig_endp_idx)->AsRecordVal();
	RecordVal *resp_endp = conn_val->Lookup(resp_endp_idx)->AsRecordVal();

	UpdateEndpointVal(orig_endp, 1);
	UpdateEndpointVal(resp_endp, 0);

	// Call children's UpdateConnVal
	Analyzer::UpdateConnVal(conn_val);
	}

void ICMP_Analyzer::UpdateEndpointVal(RecordVal* endp, int is_orig)
	{
	Conn()->EnableStatusUpdateTimer();

	int size = is_orig ? request_len : reply_len;
	if ( size < 0 )
		{
		endp->Assign(0, new Val(0, TYPE_COUNT));
		endp->Assign(1, new Val(int(ICMP_INACTIVE), TYPE_COUNT));
		}

	else
		{
		endp->Assign(0, new Val(size, TYPE_COUNT));
		endp->Assign(1, new Val(int(ICMP_ACTIVE), TYPE_COUNT));
		}
	}

unsigned int ICMP_Analyzer::MemoryAllocation() const
	{
	return Analyzer::MemoryAllocation()
		+ padded_sizeof(*this) - padded_sizeof(Connection)
		+ (icmp_conn_val ? icmp_conn_val->MemoryAllocation() : 0);
	}


void ICMP_Analyzer::Echo(double t, const struct icmp* icmpp, int len,
					 int caplen, const u_char*& data, const IP_Hdr* ip_hdr)
	{
	// For handling all Echo related ICMP messages
	EventHandlerPtr f = 0;

#ifdef BROv6
	if ( ip_hdr->NextProto() == IPPROTO_ICMPV6 )
		f = (icmpp->icmp_type == ICMP6_ECHO_REQUEST) ? icmp_echo_request : icmp_echo_reply;
	else
#endif
		f = (icmpp->icmp_type == ICMP_ECHO) ? icmp_echo_request : icmp_echo_reply;

	if ( ! f )
		return;

	int iid = ntohs(icmpp->icmp_hun.ih_idseq.icd_id);
	int iseq = ntohs(icmpp->icmp_hun.ih_idseq.icd_seq);

	BroString* payload = new BroString(data, caplen, 0);

	val_list* vl = new val_list;
	vl->append(BuildConnVal());
	vl->append(BuildICMPVal(icmpp, len, ip_hdr->NextProto() != IPPROTO_ICMP));
	vl->append(new Val(iid, TYPE_COUNT));
	vl->append(new Val(iseq, TYPE_COUNT));
	vl->append(new StringVal(payload));

	ConnectionEvent(f, vl);
	}


void ICMP_Analyzer::Router(double t, const struct icmp* icmpp, int len,
			 int caplen, const u_char*& data, const IP_Hdr* /*ip_hdr*/)
	{
	EventHandlerPtr f = 0;

	switch ( icmpp->icmp_type )
		{
		case ND_ROUTER_ADVERT:
			f = icmp_router_advertisement;
			break;

		case ND_REDIRECT:
		case ND_ROUTER_SOLICIT:
		case ICMP6_ROUTER_RENUMBERING:
		default:
			ICMPEvent(icmp_sent, icmpp, len, 1);
			return;
		}

	val_list* vl = new val_list;
	vl->append(BuildConnVal());
	vl->append(BuildICMPVal(icmpp, len, 1));

	ConnectionEvent(f, vl);
	}


void ICMP_Analyzer::Context4(double t, const struct icmp* icmpp,
		int len, int caplen, const u_char*& data, const IP_Hdr* ip_hdr)
	{
	EventHandlerPtr f = 0;

	switch ( icmpp->icmp_type )
		{
		case ICMP_UNREACH:
			f = icmp_unreachable;
		break;

		case ICMP_TIMXCEED:
			f = icmp_error_message;
		break;
		}

	if ( f )
		{
		val_list* vl = new val_list;
		vl->append(BuildConnVal());
		vl->append(BuildICMPVal(icmpp, len, 0));
		vl->append(new Val(icmpp->icmp_code, TYPE_COUNT));
		vl->append(ExtractICMP4Context(caplen, data));
		ConnectionEvent(f, vl);
		}
	}


#ifdef BROv6
void ICMP_Analyzer::Context6(double t, const struct icmp* icmpp,
		int len, int caplen, const u_char*& data, const IP_Hdr* ip_hdr)
	{
	EventHandlerPtr f = 0;
	
	switch ( icmpp->icmp_type )
		{
		case ICMP6_DST_UNREACH:
			f = icmp_unreachable;
			break;

		case ICMP6_PARAM_PROB:
		case ICMP6_TIME_EXCEEDED:
		case ICMP6_PACKET_TOO_BIG:
			f = icmp_error_message;
			break;
		}

	if ( f )
		{
		val_list* vl = new val_list;
		vl->append(BuildConnVal());
		vl->append(BuildICMPVal(icmpp, len, 1));
		vl->append(new Val(icmpp->icmp_code, TYPE_COUNT));
		vl->append(ExtractICMP6Context(caplen, data));
		ConnectionEvent(f, vl);
		}
	}
#endif

int ICMP4_counterpart(int icmp_type, int icmp_code, bool& is_one_way)
	{
	is_one_way = false;

	// Return the counterpart type if one exists.  This allows us
	// to track corresponding ICMP requests/replies.
	// Note that for the two-way ICMP messages, icmp_code is
	// always 0 (RFC 792).
	switch ( icmp_type ) {
	case ICMP_ECHO:			return ICMP_ECHOREPLY;
	case ICMP_ECHOREPLY:		return ICMP_ECHO;

	case ICMP_TSTAMP:		return ICMP_TSTAMPREPLY;
	case ICMP_TSTAMPREPLY:		return ICMP_TSTAMP;

	case ICMP_IREQ:			return ICMP_IREQREPLY;
	case ICMP_IREQREPLY:		return ICMP_IREQ;

	case ICMP_ROUTERSOLICIT:	return ICMP_ROUTERADVERT;

	case ICMP_MASKREQ:		return ICMP_MASKREPLY;
	case ICMP_MASKREPLY:		return ICMP_MASKREQ;

	default:			is_one_way = true; return icmp_code;
	}
	}

int ICMP6_counterpart(int icmp_type, int icmp_code, bool& is_one_way)
	{
	is_one_way = false;

	switch ( icmp_type ) {
	case ICMP6_ECHO_REQUEST:		return ICMP6_ECHO_REPLY;
	case ICMP6_ECHO_REPLY:			return ICMP6_ECHO_REQUEST;

	case ND_ROUTER_SOLICIT:			return ND_ROUTER_ADVERT;
	case ND_ROUTER_ADVERT:			return ND_ROUTER_SOLICIT;

	case ND_NEIGHBOR_SOLICIT:		return ND_NEIGHBOR_ADVERT;
	case ND_NEIGHBOR_ADVERT:		return ND_NEIGHBOR_SOLICIT;

	case MLD_LISTENER_QUERY: 		return MLD_LISTENER_REPORT;
	case MLD_LISTENER_REPORT:		return MLD_LISTENER_QUERY;

	// ICMP node information query and response respectively (not defined in
	// icmp6.h)
	case 139:						return 140;
	case 140:						return 139;

	// Home Agent Address Discovery Request Message and reply
	case 144:							return 145;
	case 145:							return 144;

	// TODO: Add further counterparts.

	default:			is_one_way = true; return icmp_code;
	}
	}<|MERGE_RESOLUTION|>--- conflicted
+++ resolved
@@ -55,7 +55,6 @@
 	    {
 	    int chksum = 0;
 
-#ifdef BROv6
 	    switch ( ip->NextProto() )
 		{
 		case IPPROTO_ICMP:
@@ -69,10 +68,6 @@
 		default:
 			reporter->InternalError("unexpected IP proto in ICMP analyzer");
 		}
-#else
-	    // Classic v4 version.
-	    chksum = icmp_checksum(icmpp, len);
-#endif
 
 	    if ( chksum != 0xffff )
 		    {
@@ -89,6 +84,9 @@
 			matcher_state.InitEndpointMatcher(this, ip, len, is_orig, 0);
 		}
 
+	type = icmpp->icmp_type;
+	code = icmpp->icmp_code;
+
 	// Move past common portion of ICMP header.
 	data += 8;
 	caplen -= 8;
@@ -96,10 +94,8 @@
 
 	if ( ip->NextProto() == IPPROTO_ICMP )
 		NextICMP4(current_timestamp, icmpp, len, caplen, data, ip);
-#ifdef BROv6
 	else
 		NextICMP6(current_timestamp, icmpp, len, caplen, data, ip);
-#endif
 
 
 	if ( caplen >= len )
@@ -130,7 +126,6 @@
 		}
 	}
 
-#ifdef BROv6
 void ICMP_Analyzer::NextICMP6(double t, const struct icmp* icmpp, int len, int caplen,
 							  const u_char*& data, const IP_Hdr* ip_hdr )
 	{
@@ -178,7 +173,6 @@
 			break;
 		}
 	}
-#endif
 
 void ICMP_Analyzer::ICMPEvent(EventHandlerPtr f, const struct icmp* icmpp, int len, int icmpv6)
     {
@@ -284,7 +278,7 @@
 	uint32 ip_len, frag_offset;
 	TransportProto proto = TRANSPORT_UNKNOWN;
 	int DF, MF, bad_hdr_len, bad_checksum;
-	uint32 src_addr, dst_addr,src_addr2, dst_addr2;
+	IPAddr src_addr, dst_addr;
 	uint32 src_port, dst_port;
 
 	if ( ip_hdr_len < sizeof(struct ip) || ip_hdr_len > uint32(len) )
@@ -303,8 +297,8 @@
 		ip_len = ip_hdr->TotalLen();
 		bad_checksum = ones_complement_checksum((void*) ip_hdr->IP4_Hdr(), ip_hdr_len, 0) != 0xffff;
 
-		src_addr = ip_hdr->SrcAddr4();
-		dst_addr = ip_hdr->DstAddr4();
+		src_addr = ip_hdr->SrcAddr();
+		dst_addr = ip_hdr->DstAddr();
 
 		uint32 frag_field = ip_hdr->FragField();
 		DF = ip_hdr->DF();
@@ -342,7 +336,6 @@
 	return iprec;
 	}
 
-#ifdef BROv6
 RecordVal* ICMP_Analyzer::ExtractICMP6Context(int len, const u_char*& data)
 	{
 	const IP_Hdr ip_hdr_data((const struct ip6_hdr*) data);
@@ -351,8 +344,8 @@
 	TransportProto proto = TRANSPORT_UNKNOWN;
 
 	uint32 ip_hdr_len = ip_hdr->HdrLen(); //should always be 40
-	uint32* src_addr;
-	uint32* dst_addr;
+	IPAddr src_addr;
+	IPAddr dst_addr;
 	uint32 ip_len, frag_offset = 0;
 	uint32 src_port, dst_port;
 
@@ -368,8 +361,8 @@
 		{
 		ip_len = ip_hdr->TotalLen();
 
-		src_addr = (uint32 *) ip_hdr->SrcAddr();
-		dst_addr = (uint32 *) ip_hdr->DstAddr();
+		src_addr = ip_hdr->SrcAddr();
+		dst_addr = ip_hdr->DstAddr();
 
 		if ( uint32(len) >= ip_hdr_len + 4 )
 			proto = GetContextProtocol(ip_hdr, &src_port, &dst_port);
@@ -413,7 +406,6 @@
 
 	return iprec;
 	}
-#endif
 
 
 bool ICMP_Analyzer::IsReuse(double /* t */, const u_char* /* pkt */)
@@ -428,17 +420,11 @@
 	d->Add(Conn()->LastTime());
 	d->AddSP(")");
 
-<<<<<<< HEAD
-	d->Add(dotted_addr(Conn()->OrigAddr()));
-#if 0
-=======
 	d->Add(Conn()->OrigAddr());
->>>>>>> 52cfec88
 	d->Add(".");
 	d->Add(type);
 	d->Add(".");
 	d->Add(code);
-#endif
 
 	d->SP();
 	d->AddSP("->");
@@ -492,11 +478,9 @@
 	// For handling all Echo related ICMP messages
 	EventHandlerPtr f = 0;
 
-#ifdef BROv6
 	if ( ip_hdr->NextProto() == IPPROTO_ICMPV6 )
 		f = (icmpp->icmp_type == ICMP6_ECHO_REQUEST) ? icmp_echo_request : icmp_echo_reply;
 	else
-#endif
 		f = (icmpp->icmp_type == ICMP_ECHO) ? icmp_echo_request : icmp_echo_reply;
 
 	if ( ! f )
@@ -573,7 +557,6 @@
 	}
 
 
-#ifdef BROv6
 void ICMP_Analyzer::Context6(double t, const struct icmp* icmpp,
 		int len, int caplen, const u_char*& data, const IP_Hdr* ip_hdr)
 	{
@@ -602,7 +585,6 @@
 		ConnectionEvent(f, vl);
 		}
 	}
-#endif
 
 int ICMP4_counterpart(int icmp_type, int icmp_code, bool& is_one_way)
 	{
