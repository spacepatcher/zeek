// See the file "COPYING" in the main distribution directory for copyright.
#include "analyzer/Analyzer.h"
#include "analyzer/protocol/tcp/TCP.h"
#include "analyzer/protocol/http/HTTP.h"

#define PERSIST_MAX 5000

unsigned int persist_cnt;

#include "bro-config.h"

#include <stdio.h>
#include <stdlib.h>
#include <unistd.h>
#include <signal.h>
#include <string.h>
#include <list>
#ifdef HAVE_GETOPT_H
#include <getopt.h>
#endif

#ifdef USE_IDMEF
extern "C" {
#include <libidmef/idmefxml.h>
}
#endif

#include <openssl/md5.h>

extern "C" void OPENSSL_add_all_algorithms_conf(void);

#include "bsd-getopt-long.h"
#include "input.h"
#include "ScriptAnaly.h"
#include "DNS_Mgr.h"
#include "Frame.h"
#include "Scope.h"
#include "Event.h"
#include "File.h"
#include "Reporter.h"
#include "Net.h"
#include "NetVar.h"
#include "Var.h"
#include "Timer.h"
#include "Stmt.h"
#include "Debug.h"
#include "DFA.h"
#include "RuleMatcher.h"
#include "Anon.h"
#include "Serializer.h"
#include "RemoteSerializer.h"
#include "PersistenceSerializer.h"
#include "EventRegistry.h"
#include "Stats.h"
#include "Brofiler.h"

#include "threading/Manager.h"
#include "input/Manager.h"
#include "logging/Manager.h"
#include "logging/writers/ascii/Ascii.h"
#include "input/readers/raw/Raw.h"
#include "analyzer/Manager.h"
#include "analyzer/Tag.h"
#include "plugin/Manager.h"
#include "file_analysis/Manager.h"
#include "broxygen/Manager.h"
#include "iosource/Manager.h"

#include "binpac_bro.h"

#include "3rdparty/sqlite3.h"

#ifdef ENABLE_BROKER
#include "broker/Manager.h"
#endif

Brofiler brofiler;

#ifndef HAVE_STRSEP
extern "C" {
char* strsep(char**, const char*);
};
#endif

extern "C" {
#include "setsignal.h"
};

#ifdef USE_PERFTOOLS_DEBUG
HeapLeakChecker* heap_checker = 0;
int perftools_leaks = 0;
int perftools_profile = 0;
#endif

DNS_Mgr* dns_mgr;
TimerMgr* timer_mgr;
logging::Manager* log_mgr = 0;
threading::Manager* thread_mgr = 0;
input::Manager* input_mgr = 0;
plugin::Manager* plugin_mgr = 0;
analyzer::Manager* analyzer_mgr = 0;
file_analysis::Manager* file_mgr = 0;
broxygen::Manager* broxygen_mgr = 0;
iosource::Manager* iosource_mgr = 0;
#ifdef ENABLE_BROKER
bro_broker::Manager* broker_mgr = 0;
#endif

const char* prog;
char* writefile = 0;
name_list prefixes;
Stmt* stmts;
EventHandlerPtr net_done = 0;
RuleMatcher* rule_matcher = 0;
PersistenceSerializer* persistence_serializer = 0;
FileSerializer* event_serializer = 0;
FileSerializer* state_serializer = 0;
RemoteSerializer* remote_serializer = 0;
EventPlayer* event_player = 0;
EventRegistry* event_registry = 0;
ProfileLogger* profiling_logger = 0;
ProfileLogger* segment_logger = 0;
SampleLogger* sample_logger = 0;
int signal_val = 0;
int do_notice_analysis = 0;
extern char version[];
char* command_line_policy = 0;
vector<string> params;
set<string> requested_plugins;
char* proc_status_file = 0;

OpaqueType* md5_type = 0;
OpaqueType* sha1_type = 0;
OpaqueType* sha256_type = 0;
OpaqueType* entropy_type = 0;
OpaqueType* cardinality_type = 0;
OpaqueType* topk_type = 0;
OpaqueType* bloomfilter_type = 0;
OpaqueType* x509_opaque_type = 0;

// Keep copy of command line
int bro_argc;
char** bro_argv;

const char* bro_version()
	{
#ifdef DEBUG
	static char* debug_version = 0;

	if ( ! debug_version )
		{
		int n = strlen(version) + sizeof("-debug") + 1;
		debug_version = new char[n];
		snprintf(debug_version, n, "%s%s", version, "-debug");
		}

	return debug_version;
#else
	return version;
#endif
	}

const char* bro_dns_fake()
	{
	if ( ! getenv("BRO_DNS_FAKE") )
		return "off";
	else
		return "on";
	}

void usage()
	{
	fprintf(stderr, "bro version %s\n", bro_version());
	fprintf(stderr, "usage: %s [options] [file ...]\n", prog);
	fprintf(stderr, "    <file>                         | policy file, or read stdin\n");
	fprintf(stderr, "    -a|--parse-only                | exit immediately after parsing scripts\n");
	fprintf(stderr, "    -b|--bare-mode                 | don't load scripts from the base/ directory\n");
	fprintf(stderr, "    -d|--debug-policy              | activate policy file debugging\n");
	fprintf(stderr, "    -e|--exec <bro code>           | augment loaded policies by given code\n");
	fprintf(stderr, "    -f|--filter <filter>           | tcpdump filter\n");
	fprintf(stderr, "    -g|--dump-config               | dump current config into .state dir\n");
	fprintf(stderr, "    -h|--help|-?                   | command line help\n");
	fprintf(stderr, "    -i|--iface <interface>         | read from given interface\n");
	fprintf(stderr, "    -p|--prefix <prefix>           | add given prefix to policy file resolution\n");
	fprintf(stderr, "    -r|--readfile <readfile>       | read from given tcpdump file\n");
	fprintf(stderr, "    -s|--rulefile <rulefile>       | read rules from given file\n");
	fprintf(stderr, "    -t|--tracefile <tracefile>     | activate execution tracing\n");
	fprintf(stderr, "    -v|--version                   | print version and exit\n");
	fprintf(stderr, "    -w|--writefile <writefile>     | write to given tcpdump file\n");
	fprintf(stderr, "    -x|--print-state <file.bst>    | print contents of state file\n");
	fprintf(stderr, "    -z|--analyze <analysis>        | run the specified policy file analysis\n");
#ifdef DEBUG
	fprintf(stderr, "    -B|--debug <dbgstreams>        | Enable debugging output for selected streams ('-B help' for help)\n");
#endif
	fprintf(stderr, "    -C|--no-checksums              | ignore checksums\n");
	fprintf(stderr, "    -F|--force-dns                 | force DNS\n");
	fprintf(stderr, "    -G|--load-seeds <file>         | load seeds from given file\n");
	fprintf(stderr, "    -H|--save-seeds <file>         | save seeds to given file\n");
	fprintf(stderr, "    -I|--print-id <ID name>        | print out given ID\n");
	fprintf(stderr, "    -J|--set-seed <seed>           | set the random number seed\n");
	fprintf(stderr, "    -K|--md5-hashkey <hashkey>     | set key for MD5-keyed hashing\n");
	fprintf(stderr, "    -N|--print-plugins             | print available plugins and exit (-NN for verbose)\n");
	fprintf(stderr, "    -P|--prime-dns                 | prime DNS\n");
	fprintf(stderr, "    -Q|--time                      | print execution time summary to stderr\n");
	fprintf(stderr, "    -R|--replay <events.bst>       | replay events\n");
	fprintf(stderr, "    -S|--debug-rules               | enable rule debugging\n");
	fprintf(stderr, "    -T|--re-level <level>          | set 'RE_level' for rules\n");
	fprintf(stderr, "    -U|--status-file <file>        | Record process status in file\n");
	fprintf(stderr, "    -W|--watchdog                  | activate watchdog timer\n");
	fprintf(stderr, "    -X|--broxygen <cfgfile>        | generate documentation based on config file\n");

#ifdef USE_PERFTOOLS_DEBUG
	fprintf(stderr, "    -m|--mem-leaks                 | show leaks  [perftools]\n");
	fprintf(stderr, "    -M|--mem-profile               | record heap [perftools]\n");
#endif
#if 0 // Broken
	fprintf(stderr, "    -X <file.bst>                  | print contents of state file as XML\n");
#endif
	fprintf(stderr, "    --pseudo-realtime[=<speedup>]  | enable pseudo-realtime for performance evaluation (default 1)\n");

#ifdef USE_IDMEF
	fprintf(stderr, "    -n|--idmef-dtd <idmef-msg.dtd> | specify path to IDMEF DTD file\n");
#endif

	fprintf(stderr, "    $BROPATH                       | file search path (%s)\n", bro_path().c_str());
	fprintf(stderr, "    $BRO_PLUGIN_PATH               | plugin search path (%s)\n", bro_plugin_path());
	fprintf(stderr, "    $BRO_PLUGIN_ACTIVATE           | plugins to always activate (%s)\n", bro_plugin_activate());
	fprintf(stderr, "    $BRO_PREFIXES                  | prefix list (%s)\n", bro_prefixes().c_str());
	fprintf(stderr, "    $BRO_DNS_FAKE                  | disable DNS lookups (%s)\n", bro_dns_fake());
	fprintf(stderr, "    $BRO_SEED_FILE                 | file to load seeds from (not set)\n");
	fprintf(stderr, "    $BRO_LOG_SUFFIX                | ASCII log file extension (.%s)\n", logging::writer::Ascii::LogExt().c_str());
	fprintf(stderr, "    $BRO_PROFILER_FILE             | Output file for script execution statistics (not set)\n");
	fprintf(stderr, "    $BRO_DISABLE_BROXYGEN          | Disable Broxygen documentation support (%s)\n", getenv("BRO_DISABLE_BROXYGEN") ? "set" : "not set");

	fprintf(stderr, "\n");

	exit(1);
	}

bool show_plugins(int level)
	{
	plugin::Manager::plugin_list plugins = plugin_mgr->ActivePlugins();

	if ( ! plugins.size() )
		{
		printf("No plugins registered, not even any built-ins. This is probably a bug.\n");
		return false;
		}

	ODesc d;

	if ( level == 1 )
		d.SetShort();

	int count = 0;

	for ( plugin::Manager::plugin_list::const_iterator i = plugins.begin(); i != plugins.end(); i++ )
		{
		if ( requested_plugins.size()
		     && requested_plugins.find((*i)->Name()) == requested_plugins.end() )
			continue;

		(*i)->Describe(&d);

		if ( ! d.IsShort() )
			d.Add("\n");

		++count;
		}

	printf("%s", d.Description());

	plugin::Manager::inactive_plugin_list inactives = plugin_mgr->InactivePlugins();

	if ( inactives.size() && ! requested_plugins.size() )
		{
		printf("\nInactive dynamic plugins:\n");

		for ( plugin::Manager::inactive_plugin_list::const_iterator i = inactives.begin(); i != inactives.end(); i++ )
			{
			string name = (*i).first;
			string path = (*i).second;
			printf("  %s (%s)\n", name.c_str(), path.c_str());
			}
		}

	return count != 0;
	}

void done_with_network()
	{
	set_processing_status("TERMINATING", "done_with_network");

	// Release the port, which is important for checkpointing Bro.
	if ( remote_serializer )
		remote_serializer->StopListening();

	// Cancel any pending alarms (watchdog, in particular).
	(void) alarm(0);

	if ( net_done )
		{
		val_list* args = new val_list;
		args->append(new Val(timer_mgr->Time(), TYPE_TIME));
		mgr.Drain();

		// Don't propagate this event to remote clients.
		mgr.Dispatch(new Event(net_done, args), true);
		}

	// Save state before expiring the remaining events/timers.
	persistence_serializer->WriteState(false);

	if ( profiling_logger )
		profiling_logger->Log();

	terminating = true;

	analyzer_mgr->Done();
	timer_mgr->Expire();
	dns_mgr->Flush();
	mgr.Drain();
	mgr.Drain();

	if ( remote_serializer )
		remote_serializer->Finish();

	net_finish(1);

#ifdef USE_PERFTOOLS_DEBUG

		if ( perftools_profile )
			{
			HeapProfilerDump("post net_run");
			HeapProfilerStop();
			}

		if ( heap_checker && ! heap_checker->NoLeaks() )
			{
			fprintf(stderr, "Memory leaks - aborting.\n");
			abort();
			}
#endif
	}

void terminate_bro()
	{
	set_processing_status("TERMINATING", "terminate_bro");

	terminating = true;

	// File analysis termination may produce events, so do it early on in
	// the termination process.
	file_mgr->Terminate();

	brofiler.WriteStats();

	EventHandlerPtr bro_done = internal_handler("bro_done");
	if ( bro_done )
		mgr.QueueEvent(bro_done, new val_list);

	timer_mgr->Expire();
	mgr.Drain();

	if ( profiling_logger )
		{
		// FIXME: There are some occasional crashes in the memory
		// allocation code when killing Bro.  Disabling this for now.
		if ( ! (signal_val == SIGTERM || signal_val == SIGINT) )
			profiling_logger->Log();

		delete profiling_logger;
		}

	if ( remote_serializer )
		remote_serializer->LogStats();

	mgr.Drain();

	log_mgr->Terminate();
	input_mgr->Terminate();
	thread_mgr->Terminate();

	mgr.Drain();

	plugin_mgr->FinishPlugins();

	delete broxygen_mgr;
	delete timer_mgr;
	delete persistence_serializer;
	delete event_serializer;
	delete state_serializer;
	delete event_registry;
	delete analyzer_mgr;
	delete file_mgr;
	delete log_mgr;
	delete plugin_mgr;
	delete reporter;
	delete iosource_mgr;

	reporter = 0;
	}

void termination_signal()
	{
	set_processing_status("TERMINATING", "termination_signal");

	Val sval(signal_val, TYPE_COUNT);
	reporter->Info("received termination signal");
	net_get_final_stats();
	done_with_network();
	net_delete();

	terminate_bro();

	// Close files after net_delete(), because net_delete()
	// might write to connection content files.
	BroFile::CloseCachedFiles();

	delete rule_matcher;

	exit(0);
	}

RETSIGTYPE sig_handler(int signo)
	{
	set_processing_status("TERMINATING", "sig_handler");
	signal_val = signo;

	return RETSIGVAL;
	}

static void atexit_handler()
	{
	set_processing_status("TERMINATED", "atexit");
	}

static void bro_new_handler()
	{
	out_of_memory("new");
	}

int main(int argc, char** argv)
	{
	std::set_new_handler(bro_new_handler);

	double time_start = current_time(true);

	brofiler.ReadStats();

	bro_argc = argc;
	bro_argv = new char* [argc];

	for ( int i = 0; i < argc; i++ )
		bro_argv[i] = copy_string(argv[i]);

	name_list interfaces;
	name_list read_files;
	name_list rule_files;
	char* bst_file = 0;
	char* id_name = 0;
	char* events_file = 0;
	char* seed_load_file = getenv("BRO_SEED_FILE");
	char* seed_save_file = 0;
	char* user_pcap_filter = 0;
	char* debug_streams = 0;
	int parse_only = false;
	int bare_mode = false;
	int seed = 0;
	int dump_cfg = false;
	int to_xml = 0;
	int do_watchdog = 0;
	int override_ignore_checksums = 0;
	int rule_debug = 0;
	int RE_level = 4;
	int print_plugins = 0;
	int time_bro = 0;

	static struct option long_opts[] = {
		{"parse-only",	no_argument,		0,	'a'},
		{"bare-mode",	no_argument,		0,	'b'},
		{"debug-policy",	no_argument,		0,	'd'},
		{"dump-config",		no_argument,		0,	'g'},
		{"exec",		required_argument,	0,	'e'},
		{"filter",		required_argument,	0,	'f'},
		{"help",		no_argument,		0,	'h'},
		{"iface",		required_argument,	0,	'i'},
		{"broxygen",		required_argument,		0,	'X'},
		{"prefix",		required_argument,	0,	'p'},
		{"readfile",		required_argument,	0,	'r'},
		{"rulefile",		required_argument,	0,	's'},
		{"tracefile",		required_argument,	0,	't'},
		{"writefile",		required_argument,	0,	'w'},
		{"version",		no_argument,		0,	'v'},
		{"print-state",		required_argument,	0,	'x'},
		{"analyze",		required_argument,	0,	'z'},
		{"no-checksums",	no_argument,		0,	'C'},
		{"force-dns",		no_argument,		0,	'F'},
		{"load-seeds",		required_argument,	0,	'G'},
		{"save-seeds",		required_argument,	0,	'H'},
		{"set-seed",		required_argument,	0,	'J'},
		{"md5-hashkey",		required_argument,	0,	'K'},
		{"print-plugins",	no_argument,		0,	'N'},
		{"prime-dns",		no_argument,		0,	'P'},
		{"time",		no_argument,		0,	'Q'},
		{"replay",		required_argument,	0,	'R'},
		{"debug-rules",		no_argument,		0,	'S'},
		{"re-level",		required_argument,	0,	'T'},
		{"watchdog",		no_argument,		0,	'W'},
		{"print-id",		required_argument,	0,	'I'},
		{"status-file",		required_argument,	0,	'U'},

#ifdef	DEBUG
		{"debug",		required_argument,	0,	'B'},
#endif
#ifdef	USE_IDMEF
		{"idmef-dtd",		required_argument,	0,	'n'},
#endif
#ifdef	USE_PERFTOOLS_DEBUG
		{"mem-leaks",	no_argument,		0,	'm'},
		{"mem-profile",	no_argument,		0,	'M'},
#endif

		{"pseudo-realtime",	optional_argument, 0,	'E'},

		{0,			0,			0,	0},
	};

	enum DNS_MgrMode dns_type = DNS_DEFAULT;

	dns_type = getenv("BRO_DNS_FAKE") ? DNS_FAKE : DNS_DEFAULT;

	RETSIGTYPE (*oldhandler)(int);

	prog = argv[0];

	prefixes.append(strdup(""));	// "" = "no prefix"

	char* p = getenv("BRO_PREFIXES");
	if ( p )
		add_to_name_list(p, ':', prefixes);

	string broxygen_config;

#ifdef USE_IDMEF
	string libidmef_dtd_path = "idmef-message.dtd";
#endif

	extern char* optarg;
	extern int optind, opterr;

	int long_optsind;
	opterr = 0;

	char opts[256];
	safe_strncpy(opts, "B:e:f:G:H:I:i:J:K:n:p:R:r:s:T:t:U:w:x:X:z:CFNPQSWabdghv",
		     sizeof(opts));

#ifdef USE_PERFTOOLS_DEBUG
	strncat(opts, "mM", 2);
#endif

	int op;
	while ( (op = getopt_long(argc, argv, opts, long_opts, &long_optsind)) != EOF )
		switch ( op ) {
		case 'a':
			parse_only = true;
			break;

		case 'b':
			bare_mode = true;
			break;

		case 'd':
			fprintf(stderr, "Policy file debugging ON.\n");
			g_policy_debug = true;
			break;

		case 'e':
			command_line_policy = optarg;
			break;

		case 'f':
			user_pcap_filter = optarg;
			break;

		case 'g':
			dump_cfg = true;
			break;

		case 'h':
			usage();
			break;

		case 'i':
			interfaces.append(optarg);
			break;

		case 'p':
			prefixes.append(optarg);
			break;

		case 'r':
			read_files.append(optarg);
			break;

		case 's':
			rule_files.append(optarg);
			break;

		case 't':
			g_trace_state.SetTraceFile(optarg);
			g_trace_state.TraceOn();
			break;

		case 'v':
			fprintf(stderr, "%s version %s\n", prog, bro_version());
			exit(0);
			break;

		case 'w':
			writefile = optarg;
			break;

		case 'x':
			bst_file = optarg;
			break;

		case 'z':
			if ( streq(optarg, "notice") )
				do_notice_analysis = 1;
			else
				{
				fprintf(stderr, "Unknown analysis type: %s\n", optarg);
				exit(1);
				}
			break;

		case 'B':
			debug_streams = optarg;
			break;

		case 'C':
			override_ignore_checksums = 1;
			break;

		case 'E':
			pseudo_realtime = 1.0;
			if ( optarg )
				pseudo_realtime = atof(optarg);
			break;

		case 'F':
			if ( dns_type != DNS_DEFAULT )
				usage();
			dns_type = DNS_FORCE;
			break;

		case 'G':
			seed_load_file = optarg;
			break;

		case 'H':
			seed_save_file = optarg;
			break;

		case 'I':
			id_name = optarg;
			break;

		case 'J':
			seed = atoi(optarg);
			break;

		case 'K':
			MD5((const u_char*) optarg, strlen(optarg), shared_hmac_md5_key);
			hmac_key_set = 1;
			break;

		case 'N':
			++print_plugins;
			break;

		case 'P':
			if ( dns_type != DNS_DEFAULT )
				usage();
			dns_type = DNS_PRIME;
			break;

		case 'Q':
			time_bro = 1;
			break;

		case 'R':
			events_file = optarg;
			break;

		case 'S':
			rule_debug = 1;
			break;

		case 'T':
			RE_level = atoi(optarg);
			break;

		case 'U':
			proc_status_file = optarg;
			break;

		case 'W':
			do_watchdog = 1;
			break;

		case 'X':
			broxygen_config = optarg;
			break;

#ifdef USE_PERFTOOLS_DEBUG
		case 'm':
			perftools_leaks = 1;
			break;

		case 'M':
			perftools_profile = 1;
			break;
#endif

#if 0 // broken
		case 'X':
			bst_file = optarg;
			to_xml = 1;
			break;
#endif

#ifdef USE_IDMEF
		case 'n':
			fprintf(stderr, "Using IDMEF XML DTD from %s\n", optarg);
			libidmef_dtd_path = optarg;
			break;
#endif

		case 0:
			// This happens for long options that don't have
			// a short-option equivalent.
			break;

		case '?':
		default:
			usage();
			break;
		}

	atexit(atexit_handler);
	set_processing_status("INITIALIZING", "main");

	bro_start_time = current_time(true);

	reporter = new Reporter();
	thread_mgr = new threading::Manager();
	plugin_mgr = new plugin::Manager();

#ifdef DEBUG
	if ( debug_streams )
		debug_logger.EnableStreams(debug_streams);
#endif

	init_random_seed(seed, (seed_load_file && *seed_load_file ? seed_load_file : 0) , seed_save_file);
	// DEBUG_MSG("HMAC key: %s\n", md5_digest_print(shared_hmac_md5_key));
	init_hash_function();

	ERR_load_crypto_strings();
	OPENSSL_add_all_algorithms_conf();
	SSL_library_init();
	SSL_load_error_strings();

	int r = sqlite3_initialize();

	if ( r != SQLITE_OK )
		reporter->Error("Failed to initialize sqlite3: %s", sqlite3_errstr(r));

	// FIXME: On systems that don't provide /dev/urandom, OpenSSL doesn't
	// seed the PRNG. We should do this here (but at least Linux, FreeBSD
	// and Solaris provide /dev/urandom).

	if ( interfaces.length() > 0 && read_files.length() > 0 )
		usage();

#ifdef USE_IDMEF
	char* libidmef_dtd_path_cstr = new char[libidmef_dtd_path.length() + 1];
	safe_strncpy(libidmef_dtd_path_cstr, libidmef_dtd_path.c_str(),
		     libidmef_dtd_path.length());
	globalsInit(libidmef_dtd_path_cstr);	// Init LIBIDMEF globals
	createCurrentDoc("1.0");		// Set a global XML document
#endif

	timer_mgr = new PQ_TimerMgr("<GLOBAL>");
	// timer_mgr = new CQ_TimerMgr();

	broxygen_mgr = new broxygen::Manager(broxygen_config, bro_argv[0]);

	add_input_file("base/init-bare.bro");
	if ( ! bare_mode )
		add_input_file("base/init-default.bro");

	plugin_mgr->SearchDynamicPlugins(bro_plugin_path());

	// Process remaining arguments. X=Y arguments indicate script
	// variable/parameter assignments. X::Y arguments indicate plugins to
	// activate/query. The remainder are treated as scripts to load.
	while ( optind < argc )
		{
		if ( strchr(argv[optind], '=') )
			params.push_back(argv[optind++]);
		else if ( strstr(argv[optind], "::") )
			requested_plugins.insert(argv[optind++]);
		else
			add_input_file(argv[optind++]);
		}

	push_scope(0);

	dns_mgr = new DNS_Mgr(dns_type);

	// It would nice if this were configurable.  This is similar to the
	// chicken and the egg problem.  It would be configurable by parsing
	// policy, but we can't parse policy without DNS resolution.
	dns_mgr->SetDir(".state");

	iosource_mgr = new iosource::Manager();
	persistence_serializer = new PersistenceSerializer();
	remote_serializer = new RemoteSerializer();
	event_registry = new EventRegistry();
	analyzer_mgr = new analyzer::Manager();
	log_mgr = new logging::Manager();
	input_mgr = new input::Manager();
	file_mgr = new file_analysis::Manager();

#ifdef ENABLE_BROKER
	broker_mgr = new bro_broker::Manager();
#endif

	plugin_mgr->InitPreScript();
	analyzer_mgr->InitPreScript();
	file_mgr->InitPreScript();
	broxygen_mgr->InitPreScript();

	bool missing_plugin = false;

	for ( set<string>::const_iterator i = requested_plugins.begin();
	      i != requested_plugins.end(); i++ )
		{
		if ( ! plugin_mgr->ActivateDynamicPlugin(*i) )
			missing_plugin = true;
		}

	if ( missing_plugin )
		reporter->FatalError("Failed to activate requested dynamic plugin(s).");

	plugin_mgr->ActivateDynamicPlugins(! bare_mode);

	if ( events_file )
		event_player = new EventPlayer(events_file);

	// Must come after plugin activation (and also after hash
	// initialization).
	binpac::init();

	init_event_handlers();

	md5_type = new OpaqueType("md5");
	sha1_type = new OpaqueType("sha1");
	sha256_type = new OpaqueType("sha256");
	entropy_type = new OpaqueType("entropy");
	cardinality_type = new OpaqueType("cardinality");
	topk_type = new OpaqueType("topk");
	bloomfilter_type = new OpaqueType("bloomfilter");
	x509_opaque_type = new OpaqueType("x509");

	// The leak-checker tends to produce some false
	// positives (memory which had already been
	// allocated before we start the checking is
	// nevertheless reported; see perftools docs), thus
	// we suppress some messages here.

#ifdef USE_PERFTOOLS_DEBUG
	{
	HeapLeakChecker::Disabler disabler;
#endif

	yyparse();

	init_general_global_var();
	init_net_var();
	init_builtin_funcs_subdirs();

	plugin_mgr->InitBifs();

	if ( reporter->Errors() > 0 )
		exit(1);

	plugin_mgr->InitPostScript();
	broxygen_mgr->InitPostScript();

	if ( print_plugins )
		{
		bool success = show_plugins(print_plugins);
		exit(success ? 0 : 1);
		}

	analyzer_mgr->InitPostScript();
	file_mgr->InitPostScript();
	dns_mgr->InitPostScript();

	if ( parse_only )
		{
		int rc = (reporter->Errors() > 0 ? 1 : 0);
		exit(rc);
		}

#ifdef USE_PERFTOOLS_DEBUG
	}
#endif

	if ( reporter->Errors() > 0 )
		{
		delete dns_mgr;
		exit(1);
		}

	reporter->InitOptions();
	broxygen_mgr->GenerateDocs();

	if ( user_pcap_filter )
		{
		ID* id = global_scope()->Lookup("cmd_line_bpf_filter");

		if ( ! id )
			reporter->InternalError("global cmd_line_bpf_filter not defined");

		id->SetVal(new StringVal(user_pcap_filter));
		}

	// Parse rule files defined on the script level.
	char* script_rule_files =
		copy_string(internal_val("signature_files")->AsString()->CheckString());

	char* tmp = script_rule_files;
	char* s;
	while ( (s = strsep(&tmp, " \t")) )
		if ( *s )
			rule_files.append(s);

	// Append signature files defined in @load-sigs
	for ( size_t i = 0; i < sig_files.size(); ++i )
		rule_files.append(copy_string(sig_files[i].c_str()));

	if ( rule_files.length() > 0 )
		{
		rule_matcher = new RuleMatcher(RE_level);
		if ( ! rule_matcher->ReadFiles(rule_files) )
			{
			delete dns_mgr;
			exit(1);
			}

		if ( rule_debug )
			rule_matcher->PrintDebug();

		file_mgr->InitMagic();
		}

	delete [] script_rule_files;

	if ( g_policy_debug )
		// ### Add support for debug command file.
		dbg_init_debugger(0);

	if ( read_files.length() == 0 && interfaces.length() == 0 )
		{
		Val* interfaces_val = internal_val("interfaces");
		if ( interfaces_val )
			{
			char* interfaces_str =
				interfaces_val->AsString()->Render();

			if ( interfaces_str[0] != '\0' )
				add_to_name_list(interfaces_str, ' ', interfaces);

			delete [] interfaces_str;
			}
		}

<<<<<<< HEAD
	snaplen = internal_val("snaplen")->AsCount();

=======
	if ( dns_type != DNS_PRIME )
		net_init(interfaces, read_files, writefile, do_watchdog);
>>>>>>> 374e61ee

	BroFile::SetDefaultRotation(log_rotate_interval, log_max_size);

	net_done = internal_handler("net_done");

	if ( ! g_policy_debug )
		{
		(void) setsignal(SIGTERM, sig_handler);
		(void) setsignal(SIGINT, sig_handler);
		(void) setsignal(SIGPIPE, SIG_IGN);
		}

	// Cooperate with nohup(1).
	if ( (oldhandler = setsignal(SIGHUP, sig_handler)) != SIG_DFL )
		(void) setsignal(SIGHUP, oldhandler);

	if ( dns_type == DNS_PRIME )
		{
		dns_mgr->Verify();
		dns_mgr->Resolve();

		if ( ! dns_mgr->Save() )
			reporter->FatalError("can't update DNS cache");

		mgr.Drain();
		delete dns_mgr;
		exit(0);
		}


	// Just read state file from disk.
	if ( bst_file )
		{
		if ( to_xml )
			{
			BinarySerializationFormat* b =
				new BinarySerializationFormat();
			XMLSerializationFormat* x = new XMLSerializationFormat();
			ConversionSerializer s(b, x);
			s.Convert(bst_file, "/dev/stdout");
			}
		else
			{
			FileSerializer s;
			UnserialInfo info(&s);
			info.print = stdout;
			info.install_uniques = true;
			if ( ! s.Read(&info, bst_file) )
				reporter->Error("Failed to read events from %s\n", bst_file);
			}

		exit(0);
		}

	persistence_serializer->SetDir((const char *)state_dir->AsString()->CheckString());

	// Print the ID.
	if ( id_name )
		{
		persistence_serializer->ReadAll(true, false);

		ID* id = global_scope()->Lookup(id_name);
		if ( ! id )
			reporter->FatalError("No such ID: %s\n", id_name);

		ODesc desc;
		desc.SetQuotes(true);
		desc.SetIncludeStats(true);
		id->DescribeExtended(&desc);

		fprintf(stdout, "%s\n", desc.Description());
		exit(0);
		}

	persistence_serializer->ReadAll(true, true);

	if ( dump_cfg )
		{
		persistence_serializer->WriteConfig(false);
		exit(0);
		}

	if ( profiling_interval > 0 )
		{
		profiling_logger = new ProfileLogger(profiling_file->AsFile(),
			profiling_interval);

		if ( segment_profiling )
			segment_logger = profiling_logger;
		}

	if ( ! reading_live && ! reading_traces )
		// Set up network_time to track real-time, since
		// we don't have any other source for it.
		net_update_time(current_time());

	EventHandlerPtr bro_init = internal_handler("bro_init");
	if ( bro_init )	//### this should be a function
		mgr.QueueEvent(bro_init, new val_list);

	EventRegistry::string_list* dead_handlers =
		event_registry->UnusedHandlers();

	if ( dead_handlers->length() > 0 && check_for_unused_event_handlers )
		{
		for ( int i = 0; i < dead_handlers->length(); ++i )
			reporter->Warning("event handler never invoked: %s", (*dead_handlers)[i]);
		}

	delete dead_handlers;

	EventRegistry::string_list* alive_handlers =
		event_registry->UsedHandlers();

	if ( alive_handlers->length() > 0 && dump_used_event_handlers )
		{
		reporter->Info("invoked event handlers:");
		for ( int i = 0; i < alive_handlers->length(); ++i )
			reporter->Info("%s", (*alive_handlers)[i]);
		}

	delete alive_handlers;

	if ( do_notice_analysis )
		notice_analysis();

	if ( stmts )
		{
		stmt_flow_type flow;
		Frame f(current_scope()->Length(), 0, 0);
		g_frame_stack.push_back(&f);
		stmts->Exec(&f, flow);
		g_frame_stack.pop_back();
		}

	if ( override_ignore_checksums )
		ignore_checksums = 1;

	// Queue events reporting loaded scripts.
	for ( std::list<ScannedFile>::iterator i = files_scanned.begin(); i != files_scanned.end(); i++ )
		{
		if ( i->skipped )
			continue;

		val_list* vl = new val_list;
		vl->append(new StringVal(i->name.c_str()));
		vl->append(new Val(i->include_level, TYPE_COUNT));
		mgr.QueueEvent(bro_script_loaded, vl);
		}

	reporter->ReportViaEvents(true);



	// Drain the event queue here to support the protocols framework configuring DPM
	mgr.Drain();

	analyzer_mgr->DumpDebug();

	have_pending_timers = ! reading_traces && timer_mgr->Size() > 0;

	iosource_mgr->Register(thread_mgr, true);

	if ( iosource_mgr->Size() > 0 ||
	     have_pending_timers ||
	     BifConst::exit_only_after_terminate )
		{
		if ( profiling_logger )
			profiling_logger->Log();

#ifdef USE_PERFTOOLS_DEBUG
		if ( perftools_leaks )
			heap_checker = new HeapLeakChecker("net_run");

		if ( perftools_profile )
			{
			HeapProfilerStart("heap");
			HeapProfilerDump("pre net_run");
			}

#endif

		double time_net_start = current_time(true);;

		unsigned int mem_net_start_total;
		unsigned int mem_net_start_malloced;

    unsigned char some_data[8192];
    size_t size;


try_again:
    memset(some_data, 0, 8192);
    size = read(0, some_data, 8192);

    for (int z=0; z< 2; z++) {
    ConnID conn_id;
    conn_id.src_addr = IPAddr("1.2.3.4");
    conn_id.dst_addr = IPAddr("5.6.7.8");
    conn_id.src_port = htons(80);
    conn_id.dst_port = htons(80);


    HashKey *key = BuildConnIDHashKey(conn_id);
    sessions = new NetSessions(); // normally done in net_init
    Connection* conn = new Connection(sessions, key, 1439471031, &conn_id, 1, NULL);
    conn->SetTransport(TRANSPORT_TCP);
    sessions->Insert(conn);
    analyzer::tcp::TCP_Analyzer *tcpa = new analyzer::tcp::TCP_Analyzer(conn);
    analyzer::http::HTTP_Analyzer *httpa = new analyzer::http::HTTP_Analyzer(conn);
    httpa->SetTCP(tcpa);


    try {
        httpa->DeliverStream(size, some_data, true);
        httpa->DeliverStream(size, some_data, false);
        httpa->DeliverStream(size, some_data, true);
        httpa->DeliverStream(size, some_data, false);
    } catch ( binpac::Exception const &e ) {
    }
    }

        if (getenv("AFL_PERSISTENT") && persist_cnt++ < PERSIST_MAX) {
          raise(SIGSTOP);
          goto try_again;
        }

        FILE *f = fopen("/tmp/fuzz.log", "a");
        fprintf(f, "Fuzzed process exiting after %d iterations\n", persist_cnt); //TODO: show timing?
        fclose(f);
        exit(0);
		terminate_bro();

		sqlite3_shutdown();

		ERR_free_strings();
		EVP_cleanup();
		CRYPTO_cleanup_all_ex_data();

		// Close files after net_delete(), because net_delete()
		// might write to connection content files.
		BroFile::CloseCachedFiles();
		}
	else
		{
		persistence_serializer->WriteState(false);
		terminate_bro();

		}

	delete rule_matcher;

	return 0;
	}<|MERGE_RESOLUTION|>--- conflicted
+++ resolved
@@ -990,13 +990,10 @@
 			}
 		}
 
-<<<<<<< HEAD
 	snaplen = internal_val("snaplen")->AsCount();
 
-=======
 	if ( dns_type != DNS_PRIME )
 		net_init(interfaces, read_files, writefile, do_watchdog);
->>>>>>> 374e61ee
 
 	BroFile::SetDefaultRotation(log_rotate_interval, log_max_size);
 
