##! A collection of built-in functions that implement a variety of things
##! such as general programming algorithms, string processing, math functions,
##! introspection, type conversion, file/directory manipulation, packet
##! filtering, inter-process communication and controlling protocol analyzer
##! behavior.

%%{ // C segment
#include <math.h>
#include <vector>
#include <algorithm>
#include <cmath>
#include <sys/stat.h>
#include <cstdio>
#include <time.h>

#include "digest.h"
#include "Reporter.h"
#include "IPAddr.h"
#include "util.h"
#include "file_analysis/Manager.h"

using namespace std;

RecordType* net_stats;
RecordType* bro_resources;
RecordType* matcher_stats;
TableType* var_sizes;

// This one is extern, since it's used beyond just built-ins,
// and hence it's declared in NetVar.{h,cc}.
extern RecordType* gap_info;

static PktDumper* addl_pkt_dumper = 0;

bro_int_t parse_int(const char*& fmt)
	{
	bro_int_t k = 0;
	while ( isdigit(*fmt) )
		{
		k = k * 10 + (*fmt - '0');
		++fmt;
		}

	return k;
	}

static TypeTag ok_d_fmt[] = {
	TYPE_BOOL, TYPE_ENUM, TYPE_INT, TYPE_COUNT, TYPE_COUNTER, TYPE_PORT,
	TYPE_SUBNET,
	TYPE_ERROR
};
static TypeTag ok_f_fmt[] = {
	TYPE_DOUBLE, TYPE_TIME, TYPE_INTERVAL,
	TYPE_ERROR
};

static int check_fmt_type(TypeTag t, TypeTag ok[])
	{
	for ( int i = 0; ok[i] != TYPE_ERROR; ++i )
		if ( ok[i] == t )
			return 1;

	return 0;
	}

static void do_fmt(const char*& fmt, Val* v, ODesc* d)
	{
	TypeTag t = v->Type()->Tag();
	InternalTypeTag it = v->Type()->InternalType();

	bool zero_pad = false;
	bool left_just = false;
	int field_width = -1;

	// Left-align, if requested.
	if ( *fmt == '-' )
		{
		left_just = true;
		++fmt;
		}

	// Parse field width, if given.
	if ( isdigit(*fmt) )
		{
		// If field width starts with zero, do zero-padding.
		if ( *fmt == '0' )
			{
			zero_pad = true;
			++fmt;
			}

		field_width = parse_int(fmt);
		}

	int precision = -1;
	if ( *fmt == '.' )
		{
		++fmt;
		precision = parse_int(fmt);
		}

	if ( field_width > 128 || precision > 128 )
		{
		builtin_error("excessive field width or precision");
		return;
		}

	// Create the numerical format string.
	char num_fmt[64];
	num_fmt[0] = '\0';

	if ( field_width >= 0 )
		{
		// Like sprintf(), ignore '0' if '-' is given.
		const char* align = left_just ? "-" : (zero_pad ? "0" : "");
		snprintf(num_fmt, sizeof(num_fmt), "%s%d", align, field_width);
		}

	if ( precision >= 0 )
		snprintf(num_fmt + strlen(num_fmt),
			sizeof(num_fmt) - strlen(num_fmt), ".%d", precision);

	char fmt_buf[512];
	char out_buf[512];

	ODesc s;

	if ( *fmt == 'A' )
		{
		s.SetStyle(ALTERNATIVE_STYLE);
		++fmt;
		}

	if ( precision >= 0 && *fmt != 'e' && *fmt != 'f' && *fmt != 'g' )
		builtin_error("precision specified for non-floating point");

	switch ( *fmt ) {
	case 'D':
	case 'T':	// ISO Timestamp with microsecond precision.
		{
		if ( t != TYPE_TIME )
			{
			builtin_error("bad type for Date/Time format", v);
			break;
			}

		time_t time = time_t(v->InternalDouble());
		int is_time_fmt = *fmt == 'T';

		if ( ! strftime(out_buf, sizeof(out_buf),
				is_time_fmt ?
					"%Y-%m-%d-%H:%M" : "%Y-%m-%d-%H:%M:%S",
				localtime(&time)) )
			s.AddSP("<bad time>");

		else
			{
			s.Add(out_buf);

			if ( is_time_fmt )
				{
				double secs = v->CoerceToUnsigned() % 60;

				secs += v->InternalDouble();
				secs -= v->CoerceToUnsigned();

				snprintf(out_buf, sizeof(out_buf),
					":%012.9f", secs);
				s.Add(out_buf);
				}
			}
		}
		break;

	case 'd':
	case 'x':
		{
		if ( *fmt == 'x' && it == TYPE_INTERNAL_ADDR )
			{
			// Deficiency: we don't support num_fmt in this case.
			// This makes only a very slight difference, so not
			// clear it would e worth the hassle.

			snprintf(out_buf, sizeof(out_buf), "%s",
			         v->AsAddr().AsHexString().c_str());
			}

		else if ( ! check_fmt_type(t, ok_d_fmt) )
			{
			builtin_error("bad type for %d/%x format", v);
			break;
			}

		else if ( it == TYPE_INTERNAL_UNSIGNED )
			{
			bro_uint_t u = v->CoerceToUnsigned();

			if ( v->Type()->IsNetworkOrder() )
				{
				if ( v->Type()->Tag() == TYPE_PORT )
					u = v->AsPortVal()->Port();
				else
					u = ntohl(uint32(u));
				}

			snprintf(fmt_buf, sizeof(fmt_buf), "%%%s%s", num_fmt,
					*fmt == 'd' ? "llu" : "llx");
			snprintf(out_buf, sizeof(out_buf), fmt_buf, u);
			}

		else
			{
			snprintf(fmt_buf, sizeof(fmt_buf), "%%%s%s", num_fmt,
					*fmt == 'd' ? "lld" : "llx");
			snprintf(out_buf, sizeof(out_buf), fmt_buf,
					v->CoerceToInt());
			}

		s.Add(out_buf);
		}
		break;

	case 's':
		v->Describe(&s);
		break;

	case 'e':
	case 'f':
	case 'g':
		{
		if ( ! check_fmt_type(t, ok_f_fmt) )
			{
			builtin_error("bad type for floating-point format", v);
			break;
			}

		snprintf(fmt_buf, sizeof(fmt_buf), "%%%s%c", num_fmt, *fmt);
		snprintf(out_buf, sizeof(out_buf), fmt_buf, v->CoerceToDouble());
		s.Add(out_buf);
		}
		break;

	default:
		builtin_error("bad format");
	}

	// Left-padding with whitespace, if any.
	if ( field_width > 0 && ! left_just )
		{
		int sl = strlen(s.Description());
		while ( ++sl <= field_width )
			d->Add(" ");
		}

	d->Add(s.Description());

	// Right-padding with whitespace, if any.
	if ( field_width > 0 && left_just )
		{
		int sl = strlen(s.Description());
		while ( ++sl <= field_width )
			d->Add(" ");
		}

	++fmt;
	}

static int next_fmt(const char*& fmt, val_list* args, ODesc* d, int& n)
	{
	const char* fp = fmt;

	// Skip up to next format indicator.
	while ( *fp && *fp != '%' )
		++fp;

	d->AddN(fmt, fp - fmt);

	if ( *fp == '\0' )
		// No more to do.
		return 0;

	fmt = fp + 1;
	if ( *fmt == '%' )
		{
		// "%%" -> '%'
		d->Add("%");
		++fmt;
		return next_fmt(fmt, args, d, n);
		}

	if ( ++n >= args->length() )
		return 0;

	do_fmt(fmt, (*args)[n], d);

	return *fmt != '\0';
	}
%%}

# ===========================================================================
#
#                                    Core
#
# ===========================================================================

## Returns the current wall-clock time.
##
## In general, you should use :bro:id:`network_time` instead
## unless you are using Bro for non-networking uses (such as general
## scripting; not particularly recommended), because otherwise your script
## may behave very differently on live traffic versus played-back traffic
## from a save file.
##
## Returns: The wall-clock time.
##
## .. bro:see:: network_time
function current_time%(%): time
	%{
	return new Val(current_time(), TYPE_TIME);
	%}

## Returns the timestamp of the last packet processed. This function returns
## the timestamp of the most recently read packet, whether read from a
## live network interface or from a save file.
##
## Returns: The timestamp of the packet processed.
##
## .. bro:see:: current_time
function network_time%(%): time
	%{
	return new Val(network_time, TYPE_TIME);
	%}

## Returns a system environment variable.
##
## var: The name of the variable whose value to request.
##
## Returns: The system environment variable identified by *var*, or an empty
##          string if it is not defined.
##
## .. bro:see:: setenv
function getenv%(var: string%): string
	%{
	const char* env_val = getenv(var->CheckString());
	if ( ! env_val )
		env_val = "";	// ###
	return new StringVal(env_val);
	%}

## Sets a system environment variable.
##
## var: The name of the variable.
##
## val: The (new) value of the variable *var*.
##
## Returns: True on success.
##
## .. bro:see:: getenv
function setenv%(var: string, val: string%): bool
	%{
	int result = setenv(var->AsString()->CheckString(),
	                    val->AsString()->CheckString(), 1);

	if ( result < 0 )
		return new Val(0, TYPE_BOOL);
	return new Val(1, TYPE_BOOL);
	%}

## Shuts down the Bro process immediately.
##
## code: The exit code to return with.
##
## .. bro:see:: terminate
function exit%(code: int%): any
	%{
	exit(code);
	return 0;
	%}

## Gracefully shut down Bro by terminating outstanding processing.
##
## Returns: True after successful termination and false when Bro is still in
##          the process of shutting down.
##
## .. bro:see:: exit bro_is_terminating
function terminate%(%): bool
	%{
	if ( terminating )
		return new Val(0, TYPE_BOOL);

	terminate_processing();
	return new Val(1, TYPE_BOOL);
	%}

%%{
// Turns the table into environment variables (if 'set' is true) or removes
// all environment variables previously generated from this table (if 'set'
// is false).
static bool prepare_environment(TableVal* tbl, bool set)
	{
	ListVal* idxs = tbl->ConvertToPureList();

	for ( int i = 0; i < idxs->Length(); ++i )
		{
		Val* key = idxs->Index(i);
		Val* val = tbl->Lookup(key, false);

		if ( key->Type()->Tag() != TYPE_STRING ||
		     val->Type()->Tag() != TYPE_STRING )
			{
			builtin_error("system_env() needs a table[string] of string");
			return false;
			}

		char* tmp = copy_string(key->AsString()->CheckString());
		to_upper(tmp);
		const char* var = fmt("BRO_ARG_%s", tmp);
		delete [] tmp;

		if ( set )
			setenv(var, val->AsString()->CheckString(), 1);
		else
			unsetenv(var);
		}

	return true;
	}

static int do_system(const char* s)
	{
	const char* system_fmt = "(%s) 1>&2 &";	// output to stderr
	char* cmd = new char[strlen(system_fmt) + strlen(s) + 1];

	sprintf(cmd, system_fmt, s);
	int status = system(cmd);
	delete [] cmd;

	return status;
	}
%%}

## Invokes a command via the ``system`` function of the OS.
## The command runs in the background with ``stdout`` redirecting to
## ``stderr``. Here is a usage example:
## ``system(fmt("rm \"%s\"", str_shell_escape(sniffed_data)));``
##
## str: The command to execute.
##
## Returns: The return value from the OS ``system`` function.
##
## .. bro:see:: system_env str_shell_escape piped_exec
##
## .. note::
##
##      Note that this corresponds to the status of backgrounding the
##      given command, not to the exit status of the command itself. A
##      value of 127 corresponds to a failure to execute ``sh``, and -1
##      to an internal system failure.
function system%(str: string%): int
	%{
	int result = do_system(str->CheckString());
	return new Val(result, TYPE_INT);
	%}

## Invokes a command via the ``system`` function of the OS with a prepared
## environment. The function is essentially the same as :bro:id:`system`,
## but changes the environment before invoking the command.
##
## str: The command to execute.
##
## env: A :bro:type:`table` with the environment variables in the form
##      of key-value pairs. Each specified environment variable name
##      will be automatically prepended with ``BRO_ARG_``.
##
## Returns: The return value from the OS ``system`` function.
##
## .. bro:see:: system str_shell_escape piped_exec
function system_env%(str: string, env: table_string_of_string%): int
	%{
	if ( env->Type()->Tag() != TYPE_TABLE )
		{
		builtin_error("system_env() requires a table argument");
		return new Val(-1, TYPE_INT);
		}

	if ( ! prepare_environment(env->AsTableVal(), true) )
		return new Val(-1, TYPE_INT);

	int result = do_system(str->CheckString());

	prepare_environment(env->AsTableVal(), false);

	return new Val(result, TYPE_INT);
	%}

## Opens a program with ``popen`` and writes a given string to the returned
## stream to send it to the opened process's stdin.
##
## program: The program to execute.
##
## to_write: Data to pipe to the opened program's process via ``stdin``.
##
## Returns: True on success.
##
## .. bro:see:: system system_env
function piped_exec%(program: string, to_write: string%): bool
	%{
	const char* prog = program->CheckString();

	FILE* f = popen(prog, "w");
	if ( ! f )
		{
		reporter->Error("Failed to popen %s", prog);
		return new Val(0, TYPE_BOOL);
		}

	const u_char* input_data = to_write->Bytes();
	int input_data_len = to_write->Len();

	int bytes_written = fwrite(input_data, 1, input_data_len, f);

	pclose(f);

	if ( bytes_written != input_data_len )
		{
		reporter->Error("Failed to write all given data to %s", prog);
		return new Val(0, TYPE_BOOL);
		}

	return new Val(1, TYPE_BOOL);
	%}

%%{
#include "OpaqueVal.h"
%%}

## Computes the MD5 hash value of the provided list of arguments.
##
## Returns: The MD5 hash value of the concatenated arguments.
##
## .. bro:see:: md5_hmac md5_hash_init md5_hash_update md5_hash_finish
##    sha1_hash sha1_hash_init sha1_hash_update sha1_hash_finish
##    sha256_hash sha256_hash_init sha256_hash_update sha256_hash_finish
##
## .. note::
##
##      This function performs a one-shot computation of its arguments.
##      For incremental hash computation, see :bro:id:`md5_hash_init` and
##      friends.
function md5_hash%(...%): string
	%{
	unsigned char digest[MD5_DIGEST_LENGTH];
	MD5Val::digest(@ARG@, digest);
	return new StringVal(md5_digest_print(digest));
	%}

## Computes the SHA1 hash value of the provided list of arguments.
##
## Returns: The SHA1 hash value of the concatenated arguments.
##
## .. bro:see:: md5_hash md5_hmac md5_hash_init md5_hash_update md5_hash_finish
##    sha1_hash_init sha1_hash_update sha1_hash_finish
##    sha256_hash sha256_hash_init sha256_hash_update sha256_hash_finish
##
## .. note::
##
##      This function performs a one-shot computation of its arguments.
##      For incremental hash computation, see :bro:id:`sha1_hash_init` and
##      friends.
function sha1_hash%(...%): string
	%{
	unsigned char digest[SHA_DIGEST_LENGTH];
	SHA1Val::digest(@ARG@, digest);
	return new StringVal(sha1_digest_print(digest));
	%}

## Computes the SHA256 hash value of the provided list of arguments.
##
## Returns: The SHA256 hash value of the concatenated arguments.
##
## .. bro:see:: md5_hash md5_hmac md5_hash_init md5_hash_update md5_hash_finish
##    sha1_hash sha1_hash_init sha1_hash_update sha1_hash_finish
##    sha256_hash_init sha256_hash_update sha256_hash_finish
##
## .. note::
##
##      This function performs a one-shot computation of its arguments.
##      For incremental hash computation, see :bro:id:`sha256_hash_init` and
##      friends.
function sha256_hash%(...%): string
	%{
	unsigned char digest[SHA256_DIGEST_LENGTH];
	SHA256Val::digest(@ARG@, digest);
	return new StringVal(sha256_digest_print(digest));
	%}

## Computes an HMAC-MD5 hash value of the provided list of arguments. The HMAC
## secret key is generated from available entropy when Bro starts up, or it can
## be specified for repeatability using the ``-K`` command line flag.
##
## Returns: The HMAC-MD5 hash value of the concatenated arguments.
##
## .. bro:see:: md5_hash md5_hash_init md5_hash_update md5_hash_finish
##    sha1_hash sha1_hash_init sha1_hash_update sha1_hash_finish
##    sha256_hash sha256_hash_init sha256_hash_update sha256_hash_finish
function md5_hmac%(...%): string
	%{
	unsigned char hmac[MD5_DIGEST_LENGTH];
	MD5Val::hmac(@ARG@, shared_hmac_md5_key, hmac);
	return new StringVal(md5_digest_print(hmac));
	%}

## Constructs an MD5 handle to enable incremental hash computation. You can
## feed data to the returned opaque value with :bro:id:`md5_hash_update` and
## eventually need to call :bro:id:`md5_hash_finish` to finish the computation
## and get the hash digest as result.
##
## For example, when computing incremental MD5 values of transferred files in
## multiple concurrent HTTP connections, one keeps an optional handle in the
## HTTP session record. Then, one would call
## ``c$http$md5_handle = md5_hash_init()`` once before invoking
## ``md5_hash_update(c$http$md5_handle, some_more_data)`` in the
## :bro:id:`http_entity_data` event handler. When all data has arrived, a call
## to :bro:id:`md5_hash_finish` returns the final hash value.
##
## Returns: The opaque handle associated with this hash computation.
##
## .. bro:see:: md5_hmac md5_hash md5_hash_update md5_hash_finish
##    sha1_hash sha1_hash_init sha1_hash_update sha1_hash_finish
##    sha256_hash sha256_hash_init sha256_hash_update sha256_hash_finish
function md5_hash_init%(%): opaque of md5
	%{
	HashVal* digest = new MD5Val();
	digest->Init();
	return digest;
	%}

## Constructs an SHA1 handle to enable incremental hash computation. You can
## feed data to the returned opaque value with :bro:id:`sha1_hash_update` and
## finally need to call :bro:id:`sha1_hash_finish` to finish the computation
## and get the hash digest as result.
##
## For example, when computing incremental SHA1 values of transferred files in
## multiple concurrent HTTP connections, one keeps an optional handle in the
## HTTP session record. Then, one would call
## ``c$http$sha1_handle = sha1_hash_init()`` ## once before invoking
## ``sha1_hash_update(c$http$sha1_handle, some_more_data)`` in the
## :bro:id:`http_entity_data` event handler. When all data has arrived, a call
## to :bro:id:`sha1_hash_finish` returns the final hash value.
##
## Returns: The opaque handle associated with this hash computation.
##
## .. bro:see:: md5_hmac md5_hash md5_hash_init md5_hash_update md5_hash_finish
##    sha1_hash sha1_hash_update sha1_hash_finish
##    sha256_hash sha256_hash_init sha256_hash_update sha256_hash_finish
function sha1_hash_init%(%): opaque of sha1
	%{
	HashVal* digest = new SHA1Val();
	digest->Init();
	return digest;
	%}

## Constructs an SHA256 handle to enable incremental hash computation. You can
## feed data to the returned opaque value with :bro:id:`sha256_hash_update` and
## finally need to call :bro:id:`sha256_hash_finish` to finish the computation
## and get the hash digest as result.
##
## For example, when computing incremental SHA256 values of transferred files in
## multiple concurrent HTTP connections, one keeps an optional handle in the
## HTTP session record. Then, one would call
## ``c$http$sha256_handle = sha256_hash_init()`` ## once before invoking
## ``sha256_hash_update(c$http$sha256_handle, some_more_data)`` in the
## :bro:id:`http_entity_data` event handler. When all data has arrived, a call
## to :bro:id:`sha256_hash_finish` returns the final hash value.
##
## Returns: The opaque handle associated with this hash computation.
##
## .. bro:see:: md5_hmac md5_hash md5_hash_init md5_hash_update md5_hash_finish
##    sha1_hash sha1_hash_init sha1_hash_update sha1_hash_finish
##    sha256_hash sha256_hash_update sha256_hash_finish
function sha256_hash_init%(%): opaque of sha256
	%{
	HashVal* digest = new SHA256Val();
	digest->Init();
	return digest;
	%}

## Updates the MD5 value associated with a given index. It is required to
## call :bro:id:`md5_hash_init` once before calling this
## function.
##
## handle: The opaque handle associated with this hash computation.
##
## data: The data to add to the hash computation.
##
## Returns: True on success.
##
## .. bro:see:: md5_hmac md5_hash md5_hash_init md5_hash_finish
##    sha1_hash sha1_hash_init sha1_hash_update sha1_hash_finish
##    sha256_hash sha256_hash_init sha256_hash_update sha256_hash_finish
function md5_hash_update%(handle: opaque of md5, data: string%): bool
	%{
	bool rc = static_cast<HashVal*>(handle)->Feed(data->Bytes(), data->Len());
	return new Val(rc, TYPE_BOOL);
	%}

## Updates the SHA1 value associated with a given index. It is required to
## call :bro:id:`sha1_hash_init` once before calling this
## function.
##
## handle: The opaque handle associated with this hash computation.
##
## data: The data to add to the hash computation.
##
## Returns: True on success.
##
## .. bro:see:: md5_hmac md5_hash md5_hash_init md5_hash_update md5_hash_finish
##    sha1_hash sha1_hash_init sha1_hash_finish
##    sha256_hash sha256_hash_init sha256_hash_update sha256_hash_finish
function sha1_hash_update%(handle: opaque of sha1, data: string%): bool
	%{
	bool rc = static_cast<HashVal*>(handle)->Feed(data->Bytes(), data->Len());
	return new Val(rc, TYPE_BOOL);
	%}

## Updates the SHA256 value associated with a given index. It is required to
## call :bro:id:`sha256_hash_init` once before calling this
## function.
##
## handle: The opaque handle associated with this hash computation.
##
## data: The data to add to the hash computation.
##
## Returns: True on success.
##
## .. bro:see:: md5_hmac md5_hash md5_hash_init md5_hash_update md5_hash_finish
##    sha1_hash sha1_hash_init sha1_hash_update sha1_hash_finish
##    sha256_hash sha256_hash_init sha256_hash_finish
function sha256_hash_update%(handle: opaque of sha256, data: string%): bool
	%{
	bool rc = static_cast<HashVal*>(handle)->Feed(data->Bytes(), data->Len());
	return new Val(rc, TYPE_BOOL);
	%}

## Returns the final MD5 digest of an incremental hash computation.
##
## handle: The opaque handle associated with this hash computation.
##
## Returns: The hash value associated with the computation of *handle*.
##
## .. bro:see:: md5_hmac md5_hash md5_hash_init md5_hash_update
##    sha1_hash sha1_hash_init sha1_hash_update sha1_hash_finish
##    sha256_hash sha256_hash_init sha256_hash_update sha256_hash_finish
function md5_hash_finish%(handle: opaque of md5%): string
	%{
	return static_cast<HashVal*>(handle)->Get();
	%}

## Returns the final SHA1 digest of an incremental hash computation.
##
## handle: The opaque handle associated with this hash computation.
##
## Returns: The hash value associated with the computation of *handle*.
##
## .. bro:see:: md5_hmac md5_hash md5_hash_init md5_hash_update md5_hash_finish
##    sha1_hash sha1_hash_init sha1_hash_update
##    sha256_hash sha256_hash_init sha256_hash_update sha256_hash_finish
function sha1_hash_finish%(handle: opaque of sha1%): string
	%{
	return static_cast<HashVal*>(handle)->Get();
	%}

## Returns the final SHA256 digest of an incremental hash computation.
##
## handle: The opaque handle associated with this hash computation.
##
## Returns: The hash value associated with the computation of *handle*.
##
## .. bro:see:: md5_hmac md5_hash md5_hash_init md5_hash_update md5_hash_finish
##    sha1_hash sha1_hash_init sha1_hash_update sha1_hash_finish
##    sha256_hash sha256_hash_init sha256_hash_update
function sha256_hash_finish%(handle: opaque of sha256%): string
	%{
	return static_cast<HashVal*>(handle)->Get();
	%}

## Generates a random number.
##
## max: The maximum value of the random number.
##
## Returns: a random positive integer in the interval *[0, max)*.
##
## .. bro:see:: srand
##
## .. note::
##
##      This function is a wrapper about the function ``random``
##      provided by the OS.
function rand%(max: count%): count
	%{
	int result;
	result = bro_uint_t(double(max) * double(bro_random()) / (RAND_MAX + 1.0));
	return new Val(result, TYPE_COUNT);
	%}

## Sets the seed for subsequent :bro:id:`rand` calls.
##
## seed: The seed for the PRNG.
##
## .. bro:see:: rand
##
## .. note::
##
##      This function is a wrapper about the function ``srandom``
##      provided by the OS.
function srand%(seed: count%): any
	%{
	bro_srandom(seed);
	return 0;
	%}

%%{
#include <syslog.h>
%%}

## Send a string to syslog.
##
## s: The string to log via syslog
function syslog%(s: string%): any
	%{
	reporter->Syslog("%s", s->CheckString());
	return 0;
	%}

%%{
extern "C" {
#include <magic.h>
}
%%}

## Determines the MIME type of a piece of data using ``libmagic``.
##
## data: The data to find the MIME type for.
##
## return_mime: If true, the function returns a short MIME type string (e.g.,
##              ``text/plain`` instead of a more elaborate textual description).
##
## Returns: The MIME type of *data*, or "<unknown>" if there was an error.
function identify_data%(data: string, return_mime: bool%): string
	%{
	magic_t* magic = return_mime ? &magic_mime_cookie : &magic_desc_cookie;

	if( ! *magic )
		return new StringVal("<unknown>");

	const char* desc = bro_magic_buffer(*magic, data->Bytes(), data->Len());

	return new StringVal(desc ? desc : "<unknown>");
	%}

## Performs an entropy test on the given data.
## See http://www.fourmilab.ch/random.
##
## data: The data to compute the entropy for.
##
## Returns: The result of the entropy test, which contains the following
##          fields.
##
##              - ``entropy``: The information density expressed as a number of
##                bits per character.
##
##              - ``chi_square``: The chi-square test value expressed as an
##                absolute number and a percentage which indicates how
##                frequently a truly random sequence would exceed the value
##                calculated, i.e., the degree to which the sequence tested is
##                suspected of being non-random.
##
##                If the percentage is greater than 99% or less than 1%, the
##                sequence is almost certainly not random. If the percentage is
##                between 99% and 95% or between 1% and 5%, the sequence is
##                suspect. Percentages between 90\% and 95\% and 5\% and 10\%
##                indicate the sequence is "almost suspect."
##
##              - ``mean``: The arithmetic mean of all the bytes. If the data
##                are close to random, it should be around 127.5.
##
##              - ``monte_carlo_pi``: Each successive sequence of six bytes is
##                used as 24-bit *x* and *y* coordinates within a square. If
##                the distance of the randomly-generated point is less than the
##                radius of a circle inscribed within the square, the six-byte
##                sequence is considered a "hit." The percentage of hits can
##                be used to calculate the value of pi. For very large streams
##                the value will approach the correct value of pi if the
##                sequence is close to random.
##
##              - ``serial_correlation``: This quantity measures the extent to
##                which each byte in the file depends upon the previous byte.
##                For random sequences this value will be close to zero.
##
## .. bro:see:: entropy_test_init entropy_test_add entropy_test_finish
function find_entropy%(data: string%): entropy_test_result
	%{
	double montepi, scc, ent, mean, chisq;
	montepi = scc = ent = mean = chisq = 0.0;
	EntropyVal e;
	e.Feed(data->Bytes(), data->Len());
	e.Get(&ent, &chisq, &mean, &montepi, &scc);

	RecordVal* ent_result = new RecordVal(entropy_test_result);
	ent_result->Assign(0, new Val(ent,     TYPE_DOUBLE));
	ent_result->Assign(1, new Val(chisq,   TYPE_DOUBLE));
	ent_result->Assign(2, new Val(mean,    TYPE_DOUBLE));
	ent_result->Assign(3, new Val(montepi, TYPE_DOUBLE));
	ent_result->Assign(4, new Val(scc,     TYPE_DOUBLE));
	return ent_result;
	%}

## Initializes data structures for incremental entropy calculation.
##
## Returns: An opaque handle to be used in subsequent operations.
##
## .. bro:see:: find_entropy entropy_test_add entropy_test_finish
function entropy_test_init%(%): opaque of entropy
	%{
	return new EntropyVal();
	%}

## Adds data to an incremental entropy calculation.
##
## handle: The opaque handle representing the entropy calculation state.
##
## data: The data to add to the entropy calculation.
##
## Returns: True on success.
##
## .. bro:see:: find_entropy entropy_test_add entropy_test_finish
function entropy_test_add%(handle: opaque of entropy, data: string%): bool
	%{
	bool status = static_cast<EntropyVal*>(handle)->Feed(data->Bytes(),
	                                                     data->Len());
	return new Val(status, TYPE_BOOL);
	%}

## Finishes an incremental entropy calculation. Before using this function,
## one needs to obtain an opaque handle with :bro:id:`entropy_test_init` and
## add data to it via :bro:id:`entropy_test_add`.
##
## handle: The opaque handle representing the entropy calculation state.
##
## Returns: The result of the entropy test. See :bro:id:`find_entropy` for a
##          description of the individual components.
##
## .. bro:see:: find_entropy entropy_test_init entropy_test_add
function entropy_test_finish%(handle: opaque of entropy%): entropy_test_result
	%{
	double montepi, scc, ent, mean, chisq;
	montepi = scc = ent = mean = chisq = 0.0;
	static_cast<EntropyVal*>(handle)->Get(&ent, &chisq, &mean, &montepi, &scc);

	RecordVal* ent_result = new RecordVal(entropy_test_result);
	ent_result->Assign(0, new Val(ent,     TYPE_DOUBLE));
	ent_result->Assign(1, new Val(chisq,   TYPE_DOUBLE));
	ent_result->Assign(2, new Val(mean,    TYPE_DOUBLE));
	ent_result->Assign(3, new Val(montepi, TYPE_DOUBLE));
	ent_result->Assign(4, new Val(scc,     TYPE_DOUBLE));
	return ent_result;
	%}

## Creates an identifier that is unique with high probability.
##
## prefix: A custom string prepended to the result.
##
## .. bro:see:: unique_id_from
function unique_id%(prefix: string%) : string
	%{
	char tmp[20];
	uint64 uid = calculate_unique_id(UID_POOL_DEFAULT_SCRIPT);
	return new StringVal(uitoa_n(uid, tmp, sizeof(tmp), 62, prefix->CheckString()));
	%}

## Creates an identifier that is unique with high probability.
##
## pool: A seed for determinism.
##
## prefix: A custom string prepended to the result.
##
## .. bro:see:: unique_id
function unique_id_from%(pool: int, prefix: string%) : string
	%{
	pool += UID_POOL_CUSTOM_SCRIPT; // Make sure we don't conflict with internal pool.

	char tmp[20];
	uint64 uid = calculate_unique_id(pool);
	return new StringVal(uitoa_n(uid, tmp, sizeof(tmp), 62, prefix->CheckString()));
	%}

# ===========================================================================
#
#                             Generic Programming
#
# ===========================================================================

## Removes all elements from a set or table.
##
## v: The set or table
function clear_table%(v: any%): any
	%{
	if ( v->Type()->Tag() == TYPE_TABLE )
		v->AsTableVal()->RemoveAll();
	else
		builtin_error("clear_table() requires a table/set argument");

	return 0;
	%}

## Checks whether two objects reference the same internal object. This function
## uses equality comparison of C++ raw pointer values to determine if the two
## objects are the same.
##
## o1: The first object.
##
## o2: The second object.
##
## Returns: True if *o1* and *o2* are equal.
function same_object%(o1: any, o2: any%): bool
	%{
	return new Val(o1 == o2, TYPE_BOOL);
	%}

## Returns the number of bytes that a value occupies in memory.
##
## v: The value
##
## Returns: The number of bytes that *v* occupies.
function val_size%(v: any%): count
	%{
	return new Val(v->MemoryAllocation(), TYPE_COUNT);
	%}

## Resizes a vector.
##
## aggr: The vector instance.
##
## newsize: The new size of *aggr*.
##
## Returns: The old size of *aggr*, or 0 if *aggr* is not a :bro:type:`vector`.
function resize%(aggr: any, newsize: count%) : count
	%{
	if ( aggr->Type()->Tag() != TYPE_VECTOR )
		{
		builtin_error("resize() operates on vectors");
		return 0;
		}

	return new Val(aggr->AsVectorVal()->Resize(newsize), TYPE_COUNT);
	%}

## Tests whether a boolean vector (``vector of bool``) has *any* true
## element.
##
## v: The boolean vector instance.
##
## Returns: True if any element in *v* is true.
##
## .. bro:see:: all_set
function any_set%(v: any%) : bool
	%{
	if ( v->Type()->Tag() != TYPE_VECTOR ||
	     v->Type()->YieldType()->Tag() != TYPE_BOOL )
		{
		builtin_error("any_set() requires vector of bool");
		return new Val(false, TYPE_BOOL);
		}

	VectorVal* vv = v->AsVectorVal();
	for ( unsigned int i = 0; i < vv->Size(); ++i )
		if ( vv->Lookup(i) && vv->Lookup(i)->AsBool() )
			return new Val(true, TYPE_BOOL);

	return new Val(false, TYPE_BOOL);
	%}

## Tests whether *all* elements of a boolean vector (``vector of bool``) are
## true.
##
## v: The boolean vector instance.
##
## Returns: True iff all elements in *v* are true.
##
## .. bro:see:: any_set
##
## .. note::
##
##      Missing elements count as false.
function all_set%(v: any%) : bool
	%{
	if ( v->Type()->Tag() != TYPE_VECTOR ||
	     v->Type()->YieldType()->Tag() != TYPE_BOOL )
		{
		builtin_error("all_set() requires vector of bool");
		return new Val(false, TYPE_BOOL);
		}

	VectorVal* vv = v->AsVectorVal();
	for ( unsigned int i = 0; i < vv->Size(); ++i )
		if ( ! vv->Lookup(i) || ! vv->Lookup(i)->AsBool() )
			return new Val(false, TYPE_BOOL);

	return new Val(true, TYPE_BOOL);
	%}

%%{
static Func* sort_function_comp = 0;
static Val** index_map = 0;	// used for indirect sorting to support order()

bool sort_function(Val* a, Val* b)
	{
	// Sort missing values as "high".
	if ( ! a )
		return 0;
	if ( ! b )
		return 1;

	val_list sort_func_args;
	sort_func_args.append(a->Ref());
	sort_func_args.append(b->Ref());

	Val* result = sort_function_comp->Call(&sort_func_args);
	int int_result = result->CoerceToInt();
	Unref(result);

	sort_func_args.remove_nth(1);
	sort_func_args.remove_nth(0);

	return int_result < 0;
	}

bool indirect_sort_function(int a, int b)
	{
	return sort_function(index_map[a], index_map[b]);
	}

bool int_sort_function (Val* a, Val* b)
	{
	if ( ! a )
		return 0;
	if ( ! b )
		return 1;

	int ia = a->CoerceToInt();
	int ib = b->CoerceToInt();

	return ia < ib;
	}

bool indirect_int_sort_function(int a, int b)
	{
	return int_sort_function(index_map[a], index_map[b]);
	}
%%}

## Sorts a vector in place. The second argument is a comparison function that
## takes two arguments: if the vector type is ``vector of T``, then the
## comparison function must be ``function(a: T, b: T): int``, which returns
## a value less than zero if ``a < b`` for some type-specific notion of the
## less-than operator.  The comparison function is optional if the type
## is an integral type (int, count, etc.).
##
## v: The vector instance to sort.
##
## Returns: The vector, sorted from minimum to maximum value. If the vector
##          could not be sorted, then the original vector is returned instead.
##
## .. bro:see:: order
function sort%(v: any, ...%) : any
	%{
	v->Ref();	// we always return v

	if ( v->Type()->Tag() != TYPE_VECTOR )
		{
		builtin_error("sort() requires vector");
		return v;
		}

	BroType* elt_type = v->Type()->YieldType();
	Func* comp = 0;

	if ( @ARG@.length() > 2 )
		builtin_error("sort() called with extraneous argument");

	if ( @ARG@.length() == 2 )
		{
		Val* comp_val = @ARG@[1];
		if ( ! IsFunc(comp_val->Type()->Tag()) )
			{
			builtin_error("second argument to sort() needs to be comparison function");
			return v;
			}

		comp = comp_val->AsFunc();
		}

	if ( ! comp && ! IsIntegral(elt_type->Tag()) )
		builtin_error("comparison function required for sort() with non-integral types");

	vector<Val*>& vv = *v->AsVector();

	if ( comp )
		{
		FuncType* comp_type = comp->FType()->AsFuncType();
		if ( comp_type->YieldType()->Tag() != TYPE_INT ||
		     ! comp_type->ArgTypes()->AllMatch(elt_type, 0) )
			{
			builtin_error("invalid comparison function in call to sort()");
			return v;
			}

		sort_function_comp = comp;

		sort(vv.begin(), vv.end(), sort_function);
		}
	else
		sort(vv.begin(), vv.end(), int_sort_function);

	return v;
	%}

## Returns the order of the elements in a vector according to some
## comparison function. See :bro:id:`sort` for details about the comparison
## function.
##
## v: The vector whose order to compute.
##
## Returns: A ``vector of count`` with the indices of the ordered elements.
##          For example, the elements of *v* in order are (assuming ``o``
##          is the vector returned by ``order``):  v[o[0]], v[o[1]], etc.
##
## .. bro:see:: sort
function order%(v: any, ...%) : index_vec
	%{
	VectorVal* result_v = new VectorVal(
	    internal_type("index_vec")->AsVectorType());

	if ( v->Type()->Tag() != TYPE_VECTOR )
		{
		builtin_error("order() requires vector");
		return result_v;
		}

	BroType* elt_type = v->Type()->YieldType();
	Func* comp = 0;

	if ( @ARG@.length() > 2 )
		builtin_error("order() called with extraneous argument");

	if ( @ARG@.length() == 2 )
		{
		Val* comp_val = @ARG@[1];
		if ( ! IsFunc(comp_val->Type()->Tag()) )
			{
			builtin_error("second argument to order() needs to be comparison function");
			return v;
			}

		comp = comp_val->AsFunc();
		}

	if ( ! comp && ! IsIntegral(elt_type->Tag()) )
		builtin_error("comparison function required for order() with non-integral types");

	vector<Val*>& vv = *v->AsVector();
	int n = vv.size();

	// Set up initial mapping of indices directly to corresponding
	// elements.
	vector<int> ind_vv(n);
	index_map = new Val*[n];
	int i;
	for ( i = 0; i < n; ++i )
		{
		ind_vv[i] = i;
		index_map[i] = vv[i];
		}

	if ( comp )
		{
		FuncType* comp_type = comp->FType()->AsFuncType();
		if ( comp_type->YieldType()->Tag() != TYPE_INT ||
		     ! comp_type->ArgTypes()->AllMatch(elt_type, 0) )
			{
			builtin_error("invalid comparison function in call to order()");
			return v;
			}

		sort_function_comp = comp;

		sort(ind_vv.begin(), ind_vv.end(), indirect_sort_function);
		}
	else
		sort(ind_vv.begin(), ind_vv.end(), indirect_int_sort_function);

	delete [] index_map;
	index_map = 0;

	// Now spin through ind_vv to read out the rearrangement.
	for ( i = 0; i < n; ++i )
		{
		int ind = ind_vv[i];
		result_v->Assign(i, new Val(ind, TYPE_COUNT));
		}

	return result_v;
	%}

# ===========================================================================
#
#                              String Processing
#
# ===========================================================================

## Returns the concatenation of the string representation of its arguments. The
## arguments can be of any type. For example, ``cat("foo", 3, T)`` returns
## ``"foo3T"``.
##
## Returns: A string concatentation of all arguments.
function cat%(...%): string
	%{
	ODesc d;
	loop_over_list(@ARG@, i)
		@ARG@[i]->Describe(&d);

	BroString* s = new BroString(1, d.TakeBytes(), d.Len());
	s->SetUseFreeToDelete(true);

	return new StringVal(s);
	%}

## Concatenates all arguments, with a separator placed between each one. This
## function is similar to :bro:id:`cat`, but places a separator between each
## given argument. If any of the variable arguments is an empty string it is
## replaced by a given default string instead.
##
## sep: The separator to place between each argument.
##
## def: The default string to use when an argument is the empty string.
##
## Returns: A concatenation of all arguments with *sep* between each one and
##          empty strings replaced with *def*.
##
## .. bro:see:: cat string_cat cat_string_array cat_string_array_n
function cat_sep%(sep: string, def: string, ...%): string
	%{
	ODesc d;
	int pre_size = 0;

	loop_over_list(@ARG@, i)
		{
		// Skip named parameters.
		if ( i < 2 )
			continue;

		if ( i > 2 )
			d.Add(sep->CheckString(), 0);

		Val* v = @ARG@[i];
		if ( v->Type()->Tag() == TYPE_STRING && ! v->AsString()->Len() )
			v = def;

		v->Describe(&d);
		}

	BroString* s = new BroString(1, d.TakeBytes(), d.Len());
	s->SetUseFreeToDelete(true);

	return new StringVal(s);
	%}

## Produces a formatted string à la ``printf``. The first argument is the
## *format string* and specifies how subsequent arguments are converted for
## output. It is composed of zero or more directives: ordinary characters (not
## ``%``), which are copied unchanged to the output, and conversion
## specifications, each of which fetches zero or more subsequent arguments.
## Conversion specifications begin with ``%`` and the arguments must properly
## correspond to the specifier. After the ``%``, the following characters
## may appear in sequence:
##
##    - ``%``: Literal ``%``
##
##    - ``-``: Left-align field
##
##    - ``[0-9]+``: The field width (< 128)
##
##    - ``.``: Precision of floating point specifiers ``[efg]`` (< 128)
##
##    - ``A``: Escape only NUL bytes (each one replaced with ``\0``) in a string
##
##    - ``[DTdxsefg]``: Format specifier
##
##        - ``[DT]``: ISO timestamp with microsecond precision
##
##        - ``d``: Signed/Unsigned integer (using C-style ``%lld``/``%llu``
##                 for ``int``/``count``)
##
##        - ``x``: Unsigned hexadecimal (using C-style ``%llx``);
##                 addresses/ports are converted to host-byte order
##
##        - ``s``: String (byte values less than 32 or greater than 126
##                 will be escaped)
##
##        - ``[efg]``: Double
##
## Returns: Returns the formatted string. Given no arguments, :bro:id:`fmt`
##          returns an empty string. Given no format string or the wrong
##          number of additional arguments for the given format specifier,
##          :bro:id:`fmt` generates a run-time error.
##
## .. bro:see:: cat cat_sep string_cat cat_string_array cat_string_array_n
function fmt%(...%): string
	%{
	if ( @ARGC@ == 0 )
		return new StringVal("");

	Val* fmt_v = @ARG@[0];

	// Type of fmt_v will be string here, check_built_in_call() in Func.cc
	// checks that.

	const char* fmt = fmt_v->AsString()->CheckString();
	ODesc d;
	int n = 0;

	while ( next_fmt(fmt, @ARGS@, &d, n) )
		;

	if ( n < @ARGC@ - 1 )
		{
		builtin_error("too many arguments for format", fmt_v);
		return new StringVal("");
		}

	else if ( n >= @ARGC@ )
		{
		builtin_error("too few arguments for format", fmt_v);
		return new StringVal("");
		}

	BroString* s = new BroString(1, d.TakeBytes(), d.Len());
	s->SetUseFreeToDelete(true);

	return new StringVal(s);
	%}

# ===========================================================================
#
#                                    Math
#
# ===========================================================================

## Computes the greatest integer less than the given :bro:type:`double` value.
## For example, ``floor(3.14)`` returns ``3.0``, and ``floor(-3.14)``
## returns ``-4.0``.
##
## d: The :bro:type:`double` to manipulate.
##
## Returns: The next lowest integer of *d* as :bro:type:`double`.
##
## .. bro:see:: sqrt exp ln log10
function floor%(d: double%): double
	%{
	return new Val(floor(d), TYPE_DOUBLE);
	%}

## Computes the square root of a :bro:type:`double`.
##
## x: The number to compute the square root of.
##
## Returns: The square root of *x*.
##
## .. bro:see:: floor exp ln log10
function sqrt%(x: double%): double
	%{
	if ( x < 0 )
		{
		reporter->Error("negative sqrt argument");
		return new Val(-1.0, TYPE_DOUBLE);
		}

	return new Val(sqrt(x), TYPE_DOUBLE);
	%}

## Computes the exponential function.
##
## d: The argument to the exponential function.
##
## Returns: *e* to the power of *d*.
##
## .. bro:see:: floor sqrt ln log10
function exp%(d: double%): double
	%{
	return new Val(exp(d), TYPE_DOUBLE);
	%}

## Computes the natural logarithm of a number.
##
## d: The argument to the logarithm.
##
## Returns: The natural logarithm of *d*.
##
## .. bro:see:: exp floor sqrt log10
function ln%(d: double%): double
	%{
	return new Val(log(d), TYPE_DOUBLE);
	%}

## Computes the common logarithm of a number.
##
## d: The argument to the logarithm.
##
## Returns: The common logarithm of *d*.
##
## .. bro:see:: exp floor sqrt ln
function log10%(d: double%): double
	%{
	return new Val(log10(d), TYPE_DOUBLE);
	%}

# ===========================================================================
#
#                                Introspection
#
# ===========================================================================

## Determines whether *c* has been received externally. For example,
## Broccoli or the Time Machine can send packets to Bro via a mechanism that is
## one step lower than sending events. This function checks whether the packets
## of a connection stem from one of these external *packet sources*.
##
## c: The connection to test.
##
## Returns: True if *c* has been received externally.
function is_external_connection%(c: connection%) : bool
	%{
	return new Val(c && c->IsExternal(), TYPE_BOOL);
	%}

## Returns the ID of the analyzer which raised the current event.
##
## Returns: The ID of the analyzer which raised the current event, or 0 if
##          none.
function current_analyzer%(%) : count
	%{
	return new Val(mgr.CurrentAnalyzer(), TYPE_COUNT);
	%}

## Returns Bro's process ID.
##
## Returns: Bro's process ID.
function getpid%(%) : count
	%{
	return new Val(getpid(), TYPE_COUNT);
	%}

%%{
extern const char* bro_version();
%%}

## Returns the Bro version string.
##
## Returns: Bro's version, e.g., 2.0-beta-47-debug.
function bro_version%(%): string
	%{
	return new StringVal(bro_version());
	%}

## Converts a record type name to a vector of strings, where each element is
## the name of a record field. Nested records are flattened.
##
## rt: The name of the record type.
##
## Returns: A string vector with the field names of *rt*.
function record_type_to_vector%(rt: string%): string_vec
	%{
	VectorVal* result =
		new VectorVal(internal_type("string_vec")->AsVectorType());

	RecordType *type = internal_type(rt->CheckString())->AsRecordType();

	if ( type )
		{
		for ( int i = 0; i < type->NumFields(); ++i )
			{
			StringVal* val = new StringVal(type->FieldName(i));
			result->Assign(i+1, val);
			}
		}

	return result;
	%}

## Returns the type name of an arbitrary Bro variable.
##
## t: An arbitrary object.
##
## Returns: The type name of *t*.
function type_name%(t: any%): string
	%{
	ODesc d;
	t->Type()->Describe(&d);

	BroString* s = new BroString(1, d.TakeBytes(), d.Len());
	s->SetUseFreeToDelete(true);

	return new StringVal(s);
	%}

## Checks whether Bro reads traffic from one or more network interfaces (as
## opposed to from a network trace in a file). Note that this function returns
## true even after Bro has stopped reading network traffic, for example due to
## receiving a termination signal.
##
## Returns: True if reading traffic from a network interface.
##
## .. bro:see:: reading_traces
function reading_live_traffic%(%): bool
	%{
	return new Val(reading_live, TYPE_BOOL);
	%}

## Checks whether Bro reads traffic from a trace file (as opposed to from a
## network interface).
##
## Returns: True if reading traffic from a network trace.
##
## .. bro:see:: reading_live_traffic
function reading_traces%(%): bool
	%{
	return new Val(reading_traces, TYPE_BOOL);
	%}

## Returns packet capture statistics. Statistics include the number of
## packets *(i)* received by Bro, *(ii)* dropped, and *(iii)* seen on the
## link (not always available).
##
## Returns: A record of packet statistics.
##
## .. bro:see:: do_profiling
##              resource_usage
##              get_matcher_stats
##              dump_rule_stats
##              get_gap_summary
function net_stats%(%): NetStats
	%{
	unsigned int recv = 0;
	unsigned int drop = 0;
	unsigned int link = 0;

	loop_over_list(pkt_srcs, i)
		{
		PktSrc* ps = pkt_srcs[i];

		struct PktSrc::Stats stat;
		ps->Statistics(&stat);
		recv += stat.received;
		drop += stat.dropped;
		link += stat.link;
		}

	RecordVal* ns = new RecordVal(net_stats);
	ns->Assign(0, new Val(recv, TYPE_COUNT));
	ns->Assign(1, new Val(drop, TYPE_COUNT));
	ns->Assign(2, new Val(link, TYPE_COUNT));

	return ns;
	%}

## Returns Bro process statistics. Statistics include real/user/sys CPU time,
## memory usage, page faults, number of TCP/UDP/ICMP connections, timers,
## and events queued/dispatched.
##
## Returns: A record with resource usage statistics.
##
## .. bro:see:: do_profiling
##              net_stats
##              get_matcher_stats
##              dump_rule_stats
##              get_gap_summary
function resource_usage%(%): bro_resources
	%{
	struct rusage r;

	if ( getrusage(RUSAGE_SELF, &r) < 0 )
		reporter->InternalError("getrusage() failed in bro_resource_usage()");

	double elapsed_time = current_time() - bro_start_time;

	double user_time =
		double(r.ru_utime.tv_sec) + double(r.ru_utime.tv_usec) / 1e6;
	double system_time =
		double(r.ru_stime.tv_sec) + double(r.ru_stime.tv_usec) / 1e6;

	RecordVal* res = new RecordVal(bro_resources);
	int n = 0;

	res->Assign(n++, new StringVal(bro_version()));

#ifdef DEBUG
	res->Assign(n++, new Val(1, TYPE_COUNT));
#else
	res->Assign(n++, new Val(0, TYPE_COUNT));
#endif

	res->Assign(n++, new Val(bro_start_time, TYPE_TIME));

	res->Assign(n++, new IntervalVal(elapsed_time, Seconds));
	res->Assign(n++, new IntervalVal(user_time, Seconds));
	res->Assign(n++, new IntervalVal(system_time, Seconds));

	unsigned int total_mem;
	get_memory_usage(&total_mem, 0);
	res->Assign(n++, new Val(unsigned(total_mem), TYPE_COUNT));

	res->Assign(n++, new Val(unsigned(r.ru_minflt), TYPE_COUNT));
	res->Assign(n++, new Val(unsigned(r.ru_majflt), TYPE_COUNT));
	res->Assign(n++, new Val(unsigned(r.ru_nswap), TYPE_COUNT));
	res->Assign(n++, new Val(unsigned(r.ru_inblock), TYPE_COUNT));
	res->Assign(n++, new Val(unsigned(r.ru_oublock), TYPE_COUNT));
	res->Assign(n++, new Val(unsigned(r.ru_nivcsw), TYPE_COUNT));

	SessionStats s;
	if ( sessions )
		sessions->GetStats(s);

#define ADD_STAT(x) \
	res->Assign(n++, new Val(unsigned(sessions ? x : 0), TYPE_COUNT));

	ADD_STAT(s.num_TCP_conns);
	ADD_STAT(s.num_UDP_conns);
	ADD_STAT(s.num_ICMP_conns);
	ADD_STAT(s.num_fragments);
	ADD_STAT(s.num_packets);
	ADD_STAT(s.num_timers);
	ADD_STAT(s.num_events_queued);
	ADD_STAT(s.num_events_dispatched);
	ADD_STAT(s.max_TCP_conns);
	ADD_STAT(s.max_UDP_conns);
	ADD_STAT(s.max_ICMP_conns);
	ADD_STAT(s.max_fragments);
	ADD_STAT(s.max_timers);

	return res;
	%}

## Returns statistics about the regular expression engine. Statistics include
## the number of distinct matchers, DFA states, DFA state transitions, memory
## usage of DFA states, cache hits/misses, and average number of NFA states
## across all matchers.
##
## Returns: A record with matcher statistics.
##
## .. bro:see:: do_profiling
##              net_stats
##              resource_usage
##              dump_rule_stats
##              get_gap_summary
function get_matcher_stats%(%): matcher_stats
	%{
	RuleMatcher::Stats s;
	memset(&s, 0, sizeof(s));

	if ( rule_matcher )
		rule_matcher->GetStats(&s);

	RecordVal* r = new RecordVal(matcher_stats);
	r->Assign(0, new Val(s.matchers, TYPE_COUNT));
	r->Assign(1, new Val(s.dfa_states, TYPE_COUNT));
	r->Assign(2, new Val(s.computed, TYPE_COUNT));
	r->Assign(3, new Val(s.mem, TYPE_COUNT));
	r->Assign(4, new Val(s.hits, TYPE_COUNT));
	r->Assign(5, new Val(s.misses, TYPE_COUNT));
	r->Assign(6, new Val(s.avg_nfa_states, TYPE_COUNT));

	return r;
	%}

## Generates a table of the size of all global variables. The table index is
## the variable name and the value is the variable size in bytes.
##
## Returns: A table that maps variable names to their sizes.
##
## .. bro:see:: global_ids
function global_sizes%(%): var_sizes
	%{
	TableVal* sizes = new TableVal(var_sizes);
	PDict(ID)* globals = global_scope()->Vars();
	IterCookie* c = globals->InitForIteration();

	ID* id;
	while ( (id = globals->NextEntry(c)) )
		if ( id->HasVal() && ! id->IsInternalGlobal() )
			{
			Val* id_name = new StringVal(id->Name());
			Val* id_size = new Val(id->ID_Val()->MemoryAllocation(),
						TYPE_COUNT);
			sizes->Assign(id_name, id_size);
			Unref(id_name);
			}

	return sizes;
	%}

## Generates a table with information about all global identifiers. The table
## value is a record containing the type name of the identifier, whether it is
## exported, a constant, an enum constant, redefinable, and its value (if it
## has one).
##
## Returns: A table that maps identifier names to information about them.
##
## .. bro:see:: global_sizes
function global_ids%(%): id_table
	%{
	TableVal* ids = new TableVal(id_table);
	PDict(ID)* globals = global_scope()->Vars();
	IterCookie* c = globals->InitForIteration();

	ID* id;
	while ( (id = globals->NextEntry(c)) )
		{
		if ( id->IsInternalGlobal() )
			continue;

		RecordVal* rec = new RecordVal(script_id);
		rec->Assign(0, new StringVal(type_name(id->Type()->Tag())));
		rec->Assign(1, new Val(id->IsExport(), TYPE_BOOL));
		rec->Assign(2, new Val(id->IsConst(), TYPE_BOOL));
		rec->Assign(3, new Val(id->IsEnumConst(), TYPE_BOOL));
		rec->Assign(4, new Val(id->IsRedefinable(), TYPE_BOOL));

		if ( id->HasVal() )
			{
			Val* val = id->ID_Val();
			Ref(val);
			rec->Assign(5, val);
			}

		Val* id_name = new StringVal(id->Name());
		ids->Assign(id_name, rec);
		Unref(id_name);
		}

	return ids;
	%}

## Returns the value of a global identifier.
##
## id: The global identifier.
##
## Returns the value of *id*. If *id* does not describe a valid identifier, the
## function returns the string ``"<unknown id>"`` or ``"<no ID value>"``.
function lookup_ID%(id: string%) : any
	%{
	ID* i = global_scope()->Lookup(id->CheckString());
	if ( ! i )
		return new StringVal("<unknown id>");

	if ( ! i->ID_Val() )
		return new StringVal("<no ID value>");

	return i->ID_Val()->Ref();
	%}

## Generates metadata about a record's fields. The returned information
## includes the field name, whether it is logged, its value (if it has one),
## and its default value (if specified).
##
## rec: The record to inspect.
##
## Returns: A table that describes the fields of a record.
function record_fields%(rec: any%): record_field_table
	%{
	TableVal* fields = new TableVal(record_field_table);

	RecordVal* rv = rec->AsRecordVal();
	RecordType* rt = rv->Type()->AsRecordType();

	if ( rt->Tag() != TYPE_RECORD )
		{
		reporter->Error("non-record passed to record_fields");
		return fields;
		}

	for ( int i = 0; i < rt->NumFields(); ++i )
		{
		BroType* ft = rt->FieldType(i);
		TypeDecl* fd = rt->FieldDecl(i);
		Val* fv = rv->Lookup(i);

		if ( fv )
			Ref(fv);

		bool logged = (fd->attrs && fd->FindAttr(ATTR_LOG) != 0);

		RecordVal* nr = new RecordVal(record_field);
		nr->Assign(0, new StringVal(type_name(rt->Tag())));
		nr->Assign(1, new Val(logged, TYPE_BOOL));
		nr->Assign(2, fv);
		nr->Assign(3, rt->FieldDefault(i));

		Val* field_name = new StringVal(rt->FieldName(i));
		fields->Assign(field_name, nr);
		Unref(field_name);
		}

	return fields;
	%}

## Enables detailed collection of profiling statistics. Statistics include
## CPU/memory usage, connections, TCP states/reassembler, DNS lookups,
## timers, and script-level state. The script variable :bro:id:`profiling_file`
## holds the name of the file.
##
## .. bro:see:: net_stats
##              resource_usage
##              get_matcher_stats
##              dump_rule_stats
##              get_gap_summary
function do_profiling%(%) : any
	%{
	if ( profiling_logger )
		profiling_logger->Log();

	return 0;
	%}

## Checks whether a given IP address belongs to a local interface.
##
## ip: The IP address to check.
##
## Returns: True if *ip* belongs to a local interface.
function is_local_interface%(ip: addr%) : bool
	%{
	if ( ip->AsAddr().IsLoopback() )
		return new Val(1, TYPE_BOOL);

	list<IPAddr> addrs;

	char host[MAXHOSTNAMELEN];

	strcpy(host, "localhost");
	gethostname(host, MAXHOSTNAMELEN);
	host[MAXHOSTNAMELEN-1] = '\0';

	struct hostent* ent = gethostbyname2(host, AF_INET);

	if ( ent )
		{
		for ( unsigned int len = 0; ent->h_addr_list[len]; ++len )
			addrs.push_back(IPAddr(IPv4, (uint32*)ent->h_addr_list[len],
			                       IPAddr::Network));
		}

	ent = gethostbyname2(host, AF_INET6);

	if ( ent )
		{
		for ( unsigned int len = 0; ent->h_addr_list[len]; ++len )
			addrs.push_back(IPAddr(IPv6, (uint32*)ent->h_addr_list[len],
			                       IPAddr::Network));
		}

	list<IPAddr>::const_iterator it;
	for ( it = addrs.begin(); it != addrs.end(); ++it )
		{
		if ( *it == ip->AsAddr() )
			return new Val(1, TYPE_BOOL);
		}

	return new Val(0, TYPE_BOOL);
	%}

## Write rule matcher statistics (DFA states, transitions, memory usage, cache
## hits/misses) to a file.
##
## f: The file to write to.
##
## Returns: True (unconditionally).
##
## .. bro:see:: do_profiling
##              resource_usage
##              get_matcher_stats
##              net_stats
##              get_gap_summary
##
## .. todo:: The return value should be changed to any or check appropriately.
function dump_rule_stats%(f: file%): bool
	%{
	if ( rule_matcher )
		rule_matcher->DumpStats(f);

	return new Val(1, TYPE_BOOL);
	%}

## Checks if Bro is terminating.
##
## Returns: True if Bro is in the process of shutting down.
##
## .. bro:see:: terminate
function bro_is_terminating%(%): bool
	%{
	return new Val(terminating, TYPE_BOOL);
	%}

## Returns the hostname of the machine Bro runs on.
##
## Returns: The hostname of the machine Bro runs on.
function gethostname%(%) : string
	%{
	char buffer[MAXHOSTNAMELEN];
	if ( gethostname(buffer, MAXHOSTNAMELEN) < 0 )
		strcpy(buffer, "<unknown>");

	buffer[MAXHOSTNAMELEN-1] = '\0';
	return new StringVal(buffer);
	%}

## Returns whether an address is IPv4 or not.
##
## a: the address to check.
##
## Returns: true if *a* is an IPv4 address, else false.
function is_v4_addr%(a: addr%): bool
	%{
	if ( a->AsAddr().GetFamily() == IPv4 )
		return new Val(1, TYPE_BOOL);
	else
		return new Val(0, TYPE_BOOL);
	%}

## Returns whether an address is IPv6 or not.
##
## a: the address to check.
##
## Returns: true if *a* is an IPv6 address, else false.
function is_v6_addr%(a: addr%): bool
	%{
	if ( a->AsAddr().GetFamily() == IPv6 )
		return new Val(1, TYPE_BOOL);
	else
		return new Val(0, TYPE_BOOL);
	%}

# ===========================================================================
#
#                                 Conversion
#
# ===========================================================================

## Converts the *data* field of :bro:type:`ip6_routing` records that have
## *rtype* of 0 into a vector of addresses.
##
## s: The *data* field of an :bro:type:`ip6_routing` record that has
##    an *rtype* of 0.
##
## Returns: The vector of addresses contained in the routing header data.
function routing0_data_to_addrs%(s: string%): addr_vec
	%{
	VectorVal* rval = new VectorVal(internal_type("addr_vec")->AsVectorType());

	int len = s->Len();
	const u_char* bytes = s->Bytes();
	bytes += 4; // go past 32-bit reserved field
	len -= 4;

	if ( ( len % 16 ) != 0 )
		reporter->Warning("Bad ip6_routing data length: %d", s->Len());

	while ( len > 0 )
		{
		IPAddr a(IPv6, (const uint32*) bytes, IPAddr::Network);
		rval->Assign(rval->Size(), new AddrVal(a));
		bytes += 16;
		len -= 16;
		}

	return rval;
	%}

## Converts an :bro:type:`addr` to an :bro:type:`index_vec`.
##
## a: The address to convert into a vector of counts.
##
## Returns: A vector containing the host-order address representation,
##          four elements in size for IPv6 addresses, or one element for IPv4.
##
## .. bro:see:: counts_to_addr
function addr_to_counts%(a: addr%): index_vec
	%{
	VectorVal* rval = new VectorVal(internal_type("index_vec")->AsVectorType());
	const uint32* bytes;
	int len = a->AsAddr().GetBytes(&bytes);

	for ( int i = 0; i < len; ++i )
		rval->Assign(i, new Val(ntohl(bytes[i]), TYPE_COUNT));

	return rval;
	%}

## Converts an :bro:type:`index_vec` to an :bro:type:`addr`.
##
## v: The vector containing host-order IP address representation,
##    one element for IPv4 addresses, four elements for IPv6 addresses.
##
## Returns: An IP address.
##
## .. bro:see:: addr_to_counts
function counts_to_addr%(v: index_vec%): addr
	%{
	if ( v->AsVector()->size() == 1 )
		{
		return new AddrVal(htonl((*v->AsVector())[0]->AsCount()));
		}
	else if ( v->AsVector()->size() == 4 )
		{
		uint32 bytes[4];
		for ( int i = 0; i < 4; ++i )
			bytes[i] = htonl((*v->AsVector())[i]->AsCount());
		return new AddrVal(bytes);
		}
	else
		{
		builtin_error("invalid vector size", @ARG@[0]);
		uint32 bytes[4];
		memset(bytes, 0, sizeof(bytes));
		return new AddrVal(bytes);
		}
	%}

## Converts a :bro:type:`string` to an :bro:type:`int`.
##
## str: The :bro:type:`string` to convert.
##
## Returns: The :bro:type:`string` *str* as :bro:type:`int`.
##
## .. bro:see:: to_addr to_port to_subnet
function to_int%(str: string%): int
	%{
	const char* s = str->CheckString();
	char* end_s;

	long l = strtol(s, &end_s, 10);
	int i = int(l);

#if 0
	// Not clear we should complain.  For example, is " 205 "
	// a legal conversion?
	if ( s[0] == '\0' || end_s[0] != '\0' )
		builtin_error("bad conversion to integer", @ARG@[0]);
#endif

	return new Val(i, TYPE_INT);
	%}


## Converts a (positive) :bro:type:`int` to a :bro:type:`count`.
##
## n: The :bro:type:`int` to convert.
##
## Returns: The :bro:type:`int` *n* as unsigned integer, or 0 if *n* < 0.
function int_to_count%(n: int%): count
	%{
	if ( n < 0 )
		{
		builtin_error("bad conversion to count", @ARG@[0]);
		n = 0;
		}
	return new Val(n, TYPE_COUNT);
	%}

## Converts a :bro:type:`double` to a :bro:type:`count`.
##
## d: The :bro:type:`double` to convert.
##
## Returns: The :bro:type:`double` *d* as unsigned integer, or 0 if *d* < 0.0.
##
## .. bro:see:: double_to_time
function double_to_count%(d: double%): count
	%{
	if ( d < 0.0 )
		builtin_error("bad conversion to count", @ARG@[0]);

	return new Val(bro_uint_t(rint(d)), TYPE_COUNT);
	%}

## Converts a :bro:type:`string` to a :bro:type:`count`.
##
## str: The :bro:type:`string` to convert.
##
## Returns: The :bro:type:`string` *str* as unsigned integer, or 0 if *str* has
##          an invalid format.
##
## .. bro:see:: to_addr to_int to_port to_subnet
function to_count%(str: string%): count
	%{
	const char* s = str->CheckString();
	char* end_s;

	uint64 u = (uint64) strtoll(s, &end_s, 10);

	if ( s[0] == '\0' || end_s[0] != '\0' )
    	{
		builtin_error("bad conversion to count", @ARG@[0]);
        u = 0;
        }

	return new Val(u, TYPE_COUNT);
	%}

## Converts an :bro:type:`interval` to a :bro:type:`double`.
##
## i: The :bro:type:`interval` to convert.
##
## Returns: The :bro:type:`interval` *i* as :bro:type:`double`.
##
## .. bro:see:: double_to_interval
function interval_to_double%(i: interval%): double
	%{
	return new Val(i, TYPE_DOUBLE);
	%}

## Converts a :bro:type:`time` value to a :bro:type:`double`.
##
## t: The :bro:type:`time` to convert.
##
## Returns: The :bro:type:`time` value *t* as :bro:type:`double`.
##
## .. bro:see:: double_to_time
function time_to_double%(t: time%): double
	%{
	return new Val(t, TYPE_DOUBLE);
	%}

## Converts a :bro:type:`double` value to a :bro:type:`time`.
##
## d: The :bro:type:`double` to convert.
##
## Returns: The :bro:type:`double` value *d* as :bro:type:`time`.
##
## .. bro:see:: time_to_double double_to_count
function double_to_time%(d: double%): time
	%{
	return new Val(d, TYPE_TIME);
	%}

## Converts a :bro:type:`double` to an :bro:type:`interval`.
##
## d: The :bro:type:`double` to convert.
##
## Returns: The :bro:type:`double` *d* as :bro:type:`interval`.
##
## .. bro:see:: interval_to_double
function double_to_interval%(d: double%): interval
	%{
	return new Val(d, TYPE_INTERVAL);
	%}

## Converts a :bro:type:`port` to a :bro:type:`count`.
##
## p: The :bro:type:`port` to convert.
##
## Returns: The :bro:type:`port` *p* as :bro:type:`count`.
##
## .. bro:see:: count_to_port
function port_to_count%(p: port%): count
	%{
	return new Val(p->Port(), TYPE_COUNT);
	%}

## Converts a :bro:type:`count` and ``transport_proto`` to a :bro:type:`port`.
##
## num: The :bro:type:`port` number.
##
## proto: The transport protocol.
##
## Returns: The :bro:type:`count` *num* as :bro:type:`port`.
##
## .. bro:see:: port_to_count
function count_to_port%(num: count, proto: transport_proto%): port
	%{
	return new PortVal(num, (TransportProto)proto->AsEnum());
	%}

## Converts a :bro:type:`string` to an :bro:type:`addr`.
##
## ip: The :bro:type:`string` to convert.
##
## Returns: The :bro:type:`string` *ip* as :bro:type:`addr`, or the unspecified
##          address ``::`` if the input string does not parse correctly.
##
## .. bro:see:: to_count to_int to_port count_to_v4_addr raw_bytes_to_v4_addr
##    to_subnet
function to_addr%(ip: string%): addr
	%{
	char* s = ip->AsString()->Render();
	Val* ret = new AddrVal(s);
	delete [] s;
	return ret;
	%}

## Converts a :bro:type:`string` to a :bro:type:`subnet`.
##
## sn: The subnet to convert.
##
## Returns: The *sn* string as a :bro:type:`subnet`, or the unspecified subnet
##          ``::/0`` if the input string does not parse correctly.
##
## .. bro:see:: to_count to_int to_port count_to_v4_addr raw_bytes_to_v4_addr
##    to_addr
function to_subnet%(sn: string%): subnet
	%{
	char* s = sn->AsString()->Render();
	Val* ret = new SubNetVal(s);
	delete [] s;
	return ret;
	%}

## Converts a :bro:type:`string` to a :bro:type:`double`.
##
## str: The :bro:type:`string` to convert.
##
## Returns: The :bro:type:`string` *str* as double, or 0 if *str* has
##          an invalid format.
##
function to_double%(str: string%): double
	%{
	const char* s = str->CheckString();
	char* end_s;

	double d = strtod(s, &end_s);

	if ( s[0] == '\0' || end_s[0] != '\0' )
		{
		builtin_error("bad conversion to double", @ARG@[0]);
		d = 0;
		}

	return new Val(d, TYPE_DOUBLE);
	%}

## Converts a :bro:type:`count` to an :bro:type:`addr`.
##
## ip: The :bro:type:`count` to convert.
##
## Returns: The :bro:type:`count` *ip* as :bro:type:`addr`.
##
## .. bro:see:: raw_bytes_to_v4_addr to_addr to_subnet
function count_to_v4_addr%(ip: count%): addr
	%{
	if ( ip > 4294967295LU )
		{
		builtin_error("conversion of non-IPv4 count to addr", @ARG@[0]);
		return new AddrVal(uint32(0));
		}

	return new AddrVal(htonl(uint32(ip)));
	%}

## Converts a :bro:type:`string` of bytes into an IPv4 address. In particular,
## this function interprets the first 4 bytes of the string as an IPv4 address
## in network order.
##
## b: The raw bytes (:bro:type:`string`) to convert.
##
## Returns: The byte :bro:type:`string` *b* as :bro:type:`addr`.
##
## .. bro:see:: raw_bytes_to_v4_addr to_addr to_subnet
function raw_bytes_to_v4_addr%(b: string%): addr
	%{
	uint32 a = 0;

	if ( b->Len() < 4 )
		builtin_error("too short a string as input to raw_bytes_to_v4_addr()");

	else
		{
		const u_char* bp = b->Bytes();
		a = (bp[0] << 24) | (bp[1] << 16) | (bp[2] << 8) | bp[3];
		}

	return new AddrVal(htonl(a));
	%}

## Converts a :bro:type:`string` to a :bro:type:`port`.
##
## s: The :bro:type:`string` to convert.
##
## Returns: A :bro:type:`port` converted from *s*.
##
## .. bro:see:: to_addr to_count to_int to_subnet
function to_port%(s: string%): port
    %{
    int port = 0;
    if ( s->Len() < 10 )
        {
        char* slash;
        errno = 0;
        port = strtol(s->CheckString(), &slash, 10);
        if ( ! errno )
            {
            ++slash;
            if ( streq(slash, "tcp") )
                return new PortVal(port, TRANSPORT_TCP);
            else if ( streq(slash, "udp") )
                return new PortVal(port, TRANSPORT_UDP);
            else if ( streq(slash, "icmp") )
                return new PortVal(port, TRANSPORT_ICMP);
            }
        }

    builtin_error("wrong port format, must be /[0-9]{1,5}\\/(tcp|udp|icmp)/");
    return new PortVal(port, TRANSPORT_UNKNOWN);
	%}

## Converts a string of bytes (in network byte order) to a :bro:type:`double`.
##
## s: A string of bytes containing the binary representation of a double value.
##
## Returns: The double value contained in *s*, or 0 if the conversion
##          failed.
##
function bytestring_to_double%(s: string%): double
	%{
	if ( s->Len() != sizeof(double) )
		{
		builtin_error("bad conversion to double");
		return new Val(0.0, TYPE_DOUBLE);
		}

	// See #908 for a discussion of portability.
	double d;
	memcpy(&d, s->Bytes(), sizeof(double));
	return new Val(ntohd(d), TYPE_DOUBLE);
	%}

## Converts a string of bytes to a :bro:type:`count`.
##
## s: A string of bytes containing the binary representation of the value.
##
## is_le: If true, *s* is assumed to be in little endian format, else it's big endian.
##
## Returns: The value contained in *s*, or 0 if the conversion failed.
##
function bytestring_to_count%(s: string, is_le: bool &default=F%): count
	%{
#ifdef HOST_BIGENDIAN
	static const bool host_bigendian = true;
#else
	static const bool host_bigendian = false;
#endif
	const u_char *p = s->Bytes();
	unsigned int i;

	switch ( s->Len() ) {
	case sizeof(uint8):
		{
		uint8 value = 0;
		memcpy(&value, p, sizeof(uint8));
		return new Val(value, TYPE_COUNT);
		}

	case sizeof(uint16):
		{
		uint16 value = 0;

		if ( (host_bigendian && is_le) || (! host_bigendian && ! is_le) )
			{
			char buf[sizeof(uint16)];
			char *d = &buf[sizeof(uint16)-1];

			for ( i = 0; i < sizeof(uint16); i++ )
				*d-- = *p++;

			memcpy(&value, buf, sizeof(uint16));
			}
		else
			memcpy(&value, p, sizeof(uint16));

		return new Val(value, TYPE_COUNT);
		}

	case sizeof(uint32):
		{
		uint32 value = 0;

		if ( (host_bigendian && is_le) || (! host_bigendian && ! is_le) )
			{
			char buf[sizeof(uint32)];
			char *d = &buf[sizeof(uint32)-1];

			for ( i = 0; i < sizeof(uint32); i++ )
				*d-- = *p++;
			
			memcpy(&value, buf, sizeof(uint32));
			}
		else
			memcpy(&value, p, sizeof(uint32));

		return new Val(value, TYPE_COUNT);
		}

	case sizeof(uint64):
		{
		uint64 value = 0;

		if ( (host_bigendian && is_le) || (! host_bigendian && ! is_le) )
			{
			char buf[sizeof(uint64)];
			char *d = &buf[sizeof(uint64)-1];

			for ( i = 0; i < sizeof(uint64); i++ )
				*d-- = *p++;
			
			memcpy(&value, buf, sizeof(uint64));
			}
		else
			memcpy(&value, p, sizeof(uint64));

		return new Val(value, TYPE_COUNT);
		}
	}

	builtin_error("unsupported byte length for bytestring_to_count");
	return new Val(0, TYPE_COUNT);
	%}

## Converts a reverse pointer name to an address. For example,
## ``1.0.168.192.in-addr.arpa`` to ``192.168.0.1``.
##
## s: The string with the reverse pointer name.
##
## Returns: The IP address corresponding to *s*.
##
## .. bro:see:: addr_to_ptr_name to_addr
function ptr_name_to_addr%(s: string%): addr
	%{
	if ( s->Len() != 72 )
		{
		int a[4];
		uint32 addr;
		char ss[13]; // this will contain "in-addr.arpa"

		if ( sscanf(s->CheckString(),
			"%d.%d.%d.%d.%12s",
			a, a+1, a+2, a+3, ss) != 5
			|| strcmp(ss, "in-addr.arpa") != 0 )
			{
			builtin_error("bad PTR name", @ARG@[0]);
			addr = 0;
			}
		else
			addr = (a[3] << 24) | (a[2] << 16) | (a[1] << 8) | a[0];

		return new AddrVal(htonl(addr));
		}
	else
		{
		uint32 addr6[4];
		uint32 b[32];
		char ss[9]; // this will contain "ip6.arpa"
		if ( sscanf(s->CheckString(),
			"%1x.%1x.%1x.%1x.%1x.%1x.%1x.%1x."
			"%1x.%1x.%1x.%1x.%1x.%1x.%1x.%1x."
			"%1x.%1x.%1x.%1x.%1x.%1x.%1x.%1x."
			"%1x.%1x.%1x.%1x.%1x.%1x.%1x.%1x.%8s",
			b+31, b+30, b+29, b+28, b+27, b+26, b+25, b+24,
			b+23, b+22, b+21, b+20, b+19, b+18, b+17, b+16,
			b+15, b+14, b+13, b+12, b+11, b+10, b+9, b+8,
			b+7, b+6, b+5, b+4, b+3, b+2, b+1, b, ss) != 33
			|| strcmp(ss, "ip6.arpa") != 0 )
			{
			builtin_error("bad PTR name", @ARG@[0]);
			memset(addr6, 0, sizeof addr6);
			}
		else
			{
			for ( unsigned int i = 0; i < 4; ++i )
				{
				uint32 a = 0;
				for ( unsigned int j = 1; j <= 8; ++j )
					a |= b[8*i+j-1] << (32-j*4);

				addr6[i] = htonl(a);
				}
			}

		return new AddrVal(addr6);
		}
	%}

## Converts an IP address to a reverse pointer name. For example,
## ``192.168.0.1`` to ``1.0.168.192.in-addr.arpa``.
##
## a: The IP address to convert to a reverse pointer name.
##
## Returns: The reverse pointer representation of *a*.
##
## .. bro:see:: ptr_name_to_addr to_addr
function addr_to_ptr_name%(a: addr%): string
	%{
	return new StringVal(a->AsAddr().PtrName().c_str());
	%}

## Converts a string of bytes into its hexadecimal representation.
## For example, ``"04"`` would be converted to ``"3034"``.
##
## bytestring: The string of bytes.
##
## Returns: The hexadecimal representation of *bytestring*.
##
## .. bro:see:: hexdump
function bytestring_to_hexstr%(bytestring: string%): string
	%{
	bro_uint_t len = bytestring->AsString()->Len();
	const u_char* bytes = bytestring->AsString()->Bytes();
	char hexstr[(2 * len) + 1];

	hexstr[0] = 0;
	for ( bro_uint_t i = 0; i < len; ++i )
		snprintf(hexstr + (2 * i), 3, "%.2hhx", bytes[i]);

	return new StringVal(hexstr);
	%}

## Encodes a Base64-encoded string.
##
## s: The string to encode
##
## Returns: The encoded version of *s*.
##
## .. bro:see:: encode_base64_custom decode_base64
function encode_base64%(s: string%): string
	%{
	BroString* t = encode_base64(s->AsString());
	if ( t )
		return new StringVal(t);
	else
		{
		reporter->Error("error in encoding string %s", s->CheckString());
		return new StringVal("");
		}
	%}

## Encodes a Base64-encoded string with a custom alphabet.
##
## s: The string to encode
##
## a: The custom alphabet. The empty string indicates the default alphabet. The
##    length of *a* must be 64. For example, a custom alphabet could be
##    ``"!#$%&/(),-.:;<>@[]^ `_{|}~abcdefghijklmnopqrstuvwxyz0123456789+?"``.
##
## Returns: The encoded version of *s*.
##
## .. bro:see:: encode_base64 decode_base64_custom
function encode_base64_custom%(s: string, a: string%): string
	%{
	BroString* t = encode_base64(s->AsString(), a->AsString());
	if ( t )
		return new StringVal(t);
	else
		{
		reporter->Error("error in encoding string %s", s->CheckString());
		return new StringVal("");
		}
	%}

## Decodes a Base64-encoded string.
##
## s: The Base64-encoded string.
##
## Returns: The decoded version of *s*.
##
## .. bro:see:: decode_base64_custom encode_base64
function decode_base64%(s: string%): string
	%{
	BroString* t = decode_base64(s->AsString());
	if ( t )
		return new StringVal(t);
	else
		{
		reporter->Error("error in decoding string %s", s->CheckString());
		return new StringVal("");
		}
	%}

## Decodes a Base64-encoded string with a custom alphabet.
##
## s: The Base64-encoded string.
##
## a: The custom alphabet. The empty string indicates the default alphabet. The
##    length of *a* must be 64. For example, a custom alphabet could be
##    ``"!#$%&/(),-.:;<>@[]^ `_{|}~abcdefghijklmnopqrstuvwxyz0123456789+?"``.
##
## Returns: The decoded version of *s*.
##
## .. bro:see:: decode_base64 encode_base64_custom
function decode_base64_custom%(s: string, a: string%): string
	%{
	BroString* t = decode_base64(s->AsString(), a->AsString());
	if ( t )
		return new StringVal(t);
	else
		{
		reporter->Error("error in decoding string %s", s->CheckString());
		return new StringVal("");
		}
	%}

%%{
typedef struct {
	uint32 time_low;
	uint16 time_mid;
	uint16 time_hi_and_version;
	uint8 clock_seq_hi_and_reserved;
	uint8 clock_seq_low;
	uint8 node[6];
} bro_uuid_t;
%%}

## Converts a bytes representation of a UUID into its string form. For example,
## given a string of 16 bytes, it produces an output string in this format:
## ``550e8400-e29b-41d4-a716-446655440000``.
## See `<http://en.wikipedia.org/wiki/Universally_unique_identifier>`_.
##
## uuid: The 16 bytes of the UUID.
##
## Returns: The string representation of *uuid*.
function uuid_to_string%(uuid: string%): string
	%{
	if ( uuid->Len() != 16 )
		return new StringVal("<Invalid UUID>");

	bro_uuid_t* id = (bro_uuid_t*) uuid->Bytes();

	static char s[1024];
	char* sp = s;

	sp += snprintf(sp, s + sizeof(s) - sp,
		"%08x-%04x-%04x-%02x%02x-%02x%02x%02x%02x%02x%02x",
		id->time_low, id->time_mid, id->time_hi_and_version,
		id->clock_seq_hi_and_reserved, id->clock_seq_low,
		id->node[0],
		id->node[1],
		id->node[2],
		id->node[3],
		id->node[4],
		id->node[5]);

	return new StringVal(s);
	%}

## Merges and compiles two regular expressions at initialization time.
##
## p1: The first pattern.
##
## p2: The second pattern.
##
## Returns: The compiled pattern of the concatenation of *p1* and *p2*.
##
## .. bro:see:: convert_for_pattern string_to_pattern
##
## .. note::
##
##      This function must be called at Bro startup time, e.g., in the event
##      :bro:id:`bro_init`.
function merge_pattern%(p1: pattern, p2: pattern%): pattern
	%{
	if ( bro_start_network_time != 0.0 )
		{
		builtin_error("merge_pattern can only be called at init time");
		return 0;
		}

	RE_Matcher* re = new RE_Matcher();
	re->AddPat(p1->PatternText());
	re->AddPat(p2->PatternText());
	re->Compile();
	return new PatternVal(re);
	%}

%%{
char* to_pat_str(int sn, const char* ss)
	{
	const char special_re_char[] = "^$-:\"\\/|*+?.(){}[]";

	char* pat = new char[sn * 4 + 1];
	int pat_len = 0;

	for ( int i = 0; i < sn; ++i )
		{
		if ( ! strchr(special_re_char, ss[i]) )
			pat[pat_len++] = ss[i];
		else
			{
			pat[pat_len++] = '\\';
			pat[pat_len++] = ss[i];
			}
		}
	pat[pat_len] = '\0';
	return pat;
	}
%%}

## Escapes a string so that it becomes a valid :bro:type:`pattern` and can be
## used with the :bro:id:`string_to_pattern`. Any character from the set
## ``^$-:"\/|*+?.(){}[]`` is prefixed with a ``\``.
##
## s: The string to escape.
##
## Returns: An escaped version of *s* that has the structure of a valid
##          :bro:type:`pattern`.
##
## .. bro:see:: merge_pattern string_to_pattern
##
function convert_for_pattern%(s: string%): string
	%{
	char* t = to_pat_str(s->Len(), (const char*)(s->Bytes()));
	StringVal* ret = new StringVal(t);
	delete [] t;
	return ret;
	%}

## Converts a :bro:type:`string` into a :bro:type:`pattern`.
##
## s: The string to convert.
##
## convert: If true, *s* is first passed through the function
##          :bro:id:`convert_for_pattern` to escape special characters of
##          patterns.
##
## Returns: *s* as :bro:type:`pattern`.
##
## .. bro:see:: convert_for_pattern merge_pattern
##
## .. note::
##
##      This function must be called at Bro startup time, e.g., in the event
##      :bro:id:`bro_init`.
function string_to_pattern%(s: string, convert: bool%): pattern
	%{
	if ( bro_start_network_time != 0.0 )
		{
		builtin_error("string_to_pattern can only be called at init time");
		return 0;
		}

	const char* ss = (const char*) (s->Bytes());
	int sn = s->Len();
	char* pat;

	if ( convert )
		pat = to_pat_str(sn, ss);
	else
		{
		pat = new char[sn+1];
		memcpy(pat, ss, sn);
		pat[sn] = '\0';
		}

	RE_Matcher* re = new RE_Matcher(pat);
	delete [] pat;
	re->Compile();
	return new PatternVal(re);
	%}

## Formats a given time value according to a format string.
##
## fmt: The format string. See ``man strftime`` for the syntax.
##
## d: The time value.
##
## Returns: The time *d* formatted according to *fmt*.
function strftime%(fmt: string, d: time%) : string
	%{
	static char buffer[128];

	time_t t = time_t(d);

	if ( strftime(buffer, 128, fmt->CheckString(), localtime(&t)) == 0 )
		return new StringVal("<strftime error>");

	return new StringVal(buffer);
	%}


## Parse a textual representation of a date/time value into a ``time`` type value.
##
## fmt: The format string used to parse the following *d* argument. See ``man strftime``
##      for the syntax.
##
## d: The string representing the time.
##
## Returns: The time value calculated from parsing *d* with *fmt*.
function strptime%(fmt: string, d: string%) : time
	%{
	const time_t timeval = time_t(NULL);
	struct tm t = *localtime(&timeval);

	if ( strptime(d->CheckString(), fmt->CheckString(), &t) == NULL )
		{
		reporter->Warning("strptime conversion failed: fmt:%s d:%s", fmt->CheckString(), d->CheckString());
		return new Val(0.0, TYPE_TIME);
		}

	double ret = mktime(&t);
	return new Val(ret, TYPE_TIME);
	%}


# ===========================================================================
#
#                           Network Type Processing
#
# ===========================================================================

## Masks an address down to the number of given upper bits. For example,
## ``mask_addr(1.2.3.4, 18)`` returns ``1.2.0.0``.
##
## a: The address to mask.
##
## top_bits_to_keep: The number of top bits to keep in *a*; must be greater
##                   than 0 and less than 33 for IPv4, or 129 for IPv6.
##
## Returns: The address *a* masked down to *top_bits_to_keep* bits.
##
## .. bro:see:: remask_addr
function mask_addr%(a: addr, top_bits_to_keep: count%): subnet
	%{
	return new SubNetVal(a->AsAddr(), top_bits_to_keep);
	%}

## Takes some top bits (such as a subnet address) from one address and the other
## bits (intra-subnet part) from a second address and merges them to get a new
## address. This is useful for anonymizing at subnet level while preserving
## serial scans.
##
## a1: The address to mask with *top_bits_from_a1*.
##
## a2: The address to take the remaining bits from.
##
## top_bits_from_a1: The number of top bits to keep in *a1*; must be greater
##                   than 0 and less than 129.  This value is always interpreted
##                   relative to the IPv6 bit width (v4-mapped addresses start
##                   at bit number 96).
##
## Returns: The address *a* masked down to *top_bits_to_keep* bits.
##
## .. bro:see:: mask_addr
function remask_addr%(a1: addr, a2: addr, top_bits_from_a1: count%): addr
	%{
	IPAddr addr1(a1->AsAddr());
	addr1.Mask(top_bits_from_a1);
	IPAddr addr2(a2->AsAddr());
	addr2.ReverseMask(top_bits_from_a1);
	return new AddrVal(addr1|addr2);
	%}

## Checks whether a given :bro:type:`port` has TCP as transport protocol.
##
## p: The :bro:type:`port` to check.
##
## Returns: True iff *p* is a TCP port.
##
## .. bro:see:: is_udp_port is_icmp_port
function is_tcp_port%(p: port%): bool
	%{
	return new Val(p->IsTCP(), TYPE_BOOL);
	%}

## Checks whether a given :bro:type:`port` has UDP as transport protocol.
##
## p: The :bro:type:`port` to check.
##
## Returns: True iff *p* is a UDP port.
##
## .. bro:see:: is_icmp_port is_tcp_port
function is_udp_port%(p: port%): bool
	%{
	return new Val(p->IsUDP(), TYPE_BOOL);
	%}

## Checks whether a given :bro:type:`port` has ICMP as transport protocol.
##
## p: The :bro:type:`port` to check.
##
## Returns: True iff *p* is an ICMP port.
##
## .. bro:see:: is_tcp_port is_udp_port
function is_icmp_port%(p: port%): bool
	%{
	return new Val(p->IsICMP(), TYPE_BOOL);
	%}

%%{
EnumVal* map_conn_type(TransportProto tp)
	{
	switch ( tp ) {
	case TRANSPORT_UNKNOWN:
		return new EnumVal(0, transport_proto);
		break;

	case TRANSPORT_TCP:
		return new EnumVal(1, transport_proto);
		break;

	case TRANSPORT_UDP:
		return new EnumVal(2, transport_proto);
		break;

	case TRANSPORT_ICMP:
		return new EnumVal(3, transport_proto);
		break;

	default:
		reporter->InternalError("bad connection type in map_conn_type()");
	}

	// Cannot be reached;
	assert(false);
	return 0; // Make compiler happy.
	}
%%}

## Extracts the transport protocol from a connection.
##
## cid: The connection identifier.
##
## Returns: The transport protocol of the connection identified by *cid*.
##
## .. bro:see:: get_port_transport_proto
##              get_orig_seq get_resp_seq
function get_conn_transport_proto%(cid: conn_id%): transport_proto
	%{
	Connection* c = sessions->FindConnection(cid);
	if ( ! c )
		{
		builtin_error("unknown connection id in get_conn_transport_proto()", cid);
		return new EnumVal(0, transport_proto);
		}

	return map_conn_type(c->ConnTransport());
	%}

## Extracts the transport protocol from a :bro:type:`port`.
##
## p: The port.
##
## Returns: The transport protocol of the port *p*.
##
## .. bro:see:: get_conn_transport_proto
##              get_orig_seq get_resp_seq
function get_port_transport_proto%(p: port%): transport_proto
	%{
	return map_conn_type(p->PortType());
	%}

## Checks whether a connection is (still) active.
##
## c: The connection id to check.
##
## Returns: True if the connection identified by *c* exists.
##
## .. bro:see:: lookup_connection
function connection_exists%(c: conn_id%): bool
	%{
	if ( sessions->FindConnection(c) )
		return new Val(1, TYPE_BOOL);
	else
		return new Val(0, TYPE_BOOL);
	%}

## Returns the :bro:type:`connection` record for a given connection identifier.
##
## cid: The connection ID.
##
## Returns: The :bro:type:`connection` record for *cid*. If *cid* does not point
##          to an existing connection, the function generates a run-time error
##          and returns a dummy value.
##
## .. bro:see:: connection_exists
function lookup_connection%(cid: conn_id%): connection
	%{
	Connection* conn = sessions->FindConnection(cid);
	if ( conn )
		return conn->BuildConnVal();

	builtin_error("connection ID not a known connection", cid);

	// Return a dummy connection record.
	RecordVal* c = new RecordVal(connection_type);

	RecordVal* id_val = new RecordVal(conn_id);
	id_val->Assign(0, new AddrVal((unsigned int) 0));
	id_val->Assign(1, new PortVal(ntohs(0), TRANSPORT_UDP));
	id_val->Assign(2, new AddrVal((unsigned int) 0));
	id_val->Assign(3, new PortVal(ntohs(0), TRANSPORT_UDP));
	c->Assign(0, id_val);

	RecordVal* orig_endp = new RecordVal(endpoint);
	orig_endp->Assign(0, new Val(0, TYPE_COUNT));
	orig_endp->Assign(1, new Val(int(0), TYPE_COUNT));

	RecordVal* resp_endp = new RecordVal(endpoint);
	resp_endp->Assign(0, new Val(0, TYPE_COUNT));
	resp_endp->Assign(1, new Val(int(0), TYPE_COUNT));

	c->Assign(1, orig_endp);
	c->Assign(2, resp_endp);

	c->Assign(3, new Val(network_time, TYPE_TIME));
	c->Assign(4, new Val(0.0, TYPE_INTERVAL));
	c->Assign(5, new TableVal(string_set));	// service
	c->Assign(6, new StringVal(""));	// addl
	c->Assign(7, new Val(0, TYPE_COUNT));	// hot
	c->Assign(8, new StringVal(""));	// history

	return c;
	%}

%%{
const char* conn_id_string(Val* c)
	{
	Val* id = (*(c->AsRecord()))[0];
	const val_list* vl = id->AsRecord();

	const IPAddr& orig_h = (*vl)[0]->AsAddr();
	uint32 orig_p = (*vl)[1]->AsPortVal()->Port();
	const IPAddr& resp_h = (*vl)[2]->AsAddr();
	uint32 resp_p = (*vl)[3]->AsPortVal()->Port();

	return fmt("%s/%u -> %s/%u\n", orig_h.AsString().c_str(), orig_p,
	                               resp_h.AsString().c_str(), resp_p);
	}
%%}

## Writes the current packet to a file.
##
## file_name: The name of the file to write the packet to.
##
## Returns: True on success.
##
## .. bro:see:: dump_packet get_current_packet send_current_packet
function dump_current_packet%(file_name: string%) : bool
	%{
	const struct pcap_pkthdr* hdr;
	const u_char* pkt;

	if ( ! current_pktsrc ||
	     ! current_pktsrc->GetCurrentPacket(&hdr, &pkt) )
		return new Val(0, TYPE_BOOL);

	if ( ! addl_pkt_dumper )
		addl_pkt_dumper = new PktDumper(0, true);

	addl_pkt_dumper->Open(file_name->CheckString());
	addl_pkt_dumper->Dump(hdr, pkt);

	return new Val(! addl_pkt_dumper->IsError(), TYPE_BOOL);
	%}

## Returns the currently processed PCAP packet.
##
## Returns: The currently processed packet, which is a record
##          containing the timestamp, ``snaplen``, and packet data.
##
## .. bro:see:: dump_current_packet dump_packet send_current_packet
function get_current_packet%(%) : pcap_packet
	%{
	const struct pcap_pkthdr* hdr;
	const u_char* data;
	RecordVal* pkt = new RecordVal(pcap_packet);

	if ( ! current_pktsrc ||
	     ! current_pktsrc->GetCurrentPacket(&hdr, &data) )
		{
		pkt->Assign(0, new Val(0, TYPE_COUNT));
		pkt->Assign(1, new Val(0, TYPE_COUNT));
		pkt->Assign(2, new Val(0, TYPE_COUNT));
		pkt->Assign(3, new Val(0, TYPE_COUNT));
		pkt->Assign(4, new StringVal(""));
		return pkt;
		}

	pkt->Assign(0, new Val(uint32(hdr->ts.tv_sec), TYPE_COUNT));
	pkt->Assign(1, new Val(uint32(hdr->ts.tv_usec), TYPE_COUNT));
	pkt->Assign(2, new Val(hdr->caplen, TYPE_COUNT));
	pkt->Assign(3, new Val(hdr->len, TYPE_COUNT));
	pkt->Assign(4, new StringVal(hdr->caplen, (const char*) data));

	return pkt;
	%}

## Writes a given packet to a file.
##
## pkt: The PCAP packet.
##
## file_name: The name of the file to write *pkt* to.
##
## Returns: True on success
##
## .. bro:see:: get_current_packet dump_current_packet send_current_packet
function dump_packet%(pkt: pcap_packet, file_name: string%) : bool
	%{
	struct pcap_pkthdr hdr;
	const val_list* pkt_vl = pkt->AsRecord();

	hdr.ts.tv_sec = (*pkt_vl)[0]->AsCount();
	hdr.ts.tv_usec = (*pkt_vl)[1]->AsCount();
	hdr.caplen = (*pkt_vl)[2]->AsCount();
	hdr.len = (*pkt_vl)[3]->AsCount();

	if ( ! addl_pkt_dumper )
		addl_pkt_dumper = new PktDumper(0, true);

	addl_pkt_dumper->Open(file_name->CheckString());
	addl_pkt_dumper->Dump(&hdr, (*pkt_vl)[4]->AsString()->Bytes());

	return new Val(addl_pkt_dumper->IsError(), TYPE_BOOL);
	%}

%%{
#include "DNS_Mgr.h"
#include "Trigger.h"

class LookupHostCallback : public DNS_Mgr::LookupCallback {
public:
	LookupHostCallback(Trigger* arg_trigger, const CallExpr* arg_call,
				bool arg_lookup_name)
		{
		Ref(arg_trigger);
		trigger = arg_trigger;
		call = arg_call;
		lookup_name = arg_lookup_name;
		}

	~LookupHostCallback()
		{
		Unref(trigger);
		}

	// Overridden from DNS_Mgr:Lookup:Callback.
	virtual void Resolved(const char* name)
		{
		Val* result = new StringVal(name);
		trigger->Cache(call, result);
		Unref(result);
		trigger->Release();
		}

	virtual void Resolved(TableVal* addrs)
		{
		// No Ref() for addrs.
		trigger->Cache(call, addrs);
		trigger->Release();
		}

	virtual void Timeout()
		{
		if ( lookup_name )
			{
			Val* result = new StringVal("<\?\?\?>");
			trigger->Cache(call, result);
			Unref(result);
			}

		else
			{
			ListVal* lv = new ListVal(TYPE_ADDR);
			lv->Append(new AddrVal("0.0.0.0"));
			Val* result = lv->ConvertToSet();
			trigger->Cache(call, result);
			Unref(result);
			Unref(lv);
			}

		trigger->Release();
		}

private:
	Trigger* trigger;
	const CallExpr* call;
	bool lookup_name;
};
%%}

## Issues an asynchronous reverse DNS lookup and delays the function result.
## This function can therefore only be called inside a ``when`` condition,
## e.g., ``when ( local host = lookup_addr(10.0.0.1) ) { f(host); }``.
##
## host: The IP address to lookup.
##
## Returns: The DNS name of *host*.
##
## .. bro:see:: lookup_hostname
function lookup_addr%(host: addr%) : string
	%{
	// FIXME: It should be easy to adapt the function to synchronous
	// lookups if we're reading a trace.
	Trigger* trigger = frame->GetTrigger();

	if ( ! trigger)
		{
		builtin_error("lookup_addr() can only be called inside a when-condition");
		return new StringVal("<error>");
		}

	frame->SetDelayed();
	trigger->Hold();

	dns_mgr->AsyncLookupAddr(host->AsAddr(),
			new LookupHostCallback(trigger, frame->GetCall(), true));
	return 0;
	%}

## Issues an asynchronous TEXT DNS lookup and delays the function result.
## This function can therefore only be called inside a ``when`` condition,
## e.g., ``when ( local h = lookup_hostname_txt("www.bro.org") ) { f(h); }``.
##
## host: The hostname to lookup.
##
## Returns: The DNS TXT record associated with *host*.
##
## .. bro:see:: lookup_hostname
function lookup_hostname_txt%(host: string%) : string
	%{
	// FIXME: Is should be easy to adapt the function to synchronous
	// lookups if we're reading a trace.
	Trigger* trigger = frame->GetTrigger();

	if ( ! trigger)
		{
		builtin_error("lookup_hostname_txt() can only be called inside a when-condition");
		return new StringVal("<error>");
		}

	frame->SetDelayed();
	trigger->Hold();

	dns_mgr->AsyncLookupNameText(host->CheckString(),
				 new LookupHostCallback(trigger, frame->GetCall(), true));
	return 0;
	%}

## Issues an asynchronous DNS lookup and delays the function result.
## This function can therefore only be called inside a ``when`` condition,
## e.g., ``when ( local h = lookup_hostname("www.bro.org") ) { f(h); }``.
##
## host: The hostname to lookup.
##
## Returns: A set of DNS A and AAAA records associated with *host*.
##
## .. bro:see:: lookup_addr
function lookup_hostname%(host: string%) : addr_set
	%{
	// FIXME: Is should be easy to adapt the function to synchronous
	// lookups if we're reading a trace.
	Trigger* trigger = frame->GetTrigger();

	if ( ! trigger)
		{
		builtin_error("lookup_hostname() can only be called inside a when-condition");
		return new StringVal("<error>");
		}

	frame->SetDelayed();
	trigger->Hold();

	dns_mgr->AsyncLookupName(host->CheckString(),
			new LookupHostCallback(trigger, frame->GetCall(), false));
	return 0;
	%}

%%{
#ifdef USE_GEOIP
extern "C" {
#include <GeoIPCity.h>
}

static GeoIP* open_geoip_db(GeoIPDBTypes type)
	{
	GeoIP* geoip = 0;

	if ( GeoIP_db_avail(type) )
		geoip = GeoIP_open_type(type, GEOIP_MEMORY_CACHE);

	if ( ! geoip )
		reporter->Info("Failed to open GeoIP database: %s",
		                  GeoIPDBFileName[type]);
	return geoip;
	}

#endif
%%}

## Performs a geo-lookup of an IP address.
## Requires Bro to be built with ``libgeoip``.
##
## a: The IP address to lookup.
##
## Returns: A record with country, region, city, latitude, and longitude.
##
## .. bro:see:: lookup_asn
function lookup_location%(a: addr%) : geo_location
	%{
	RecordVal* location = new RecordVal(geo_location);

#ifdef USE_GEOIP
	static bool geoip_initialized = false;
	static GeoIP* geoip = 0;
	static GeoIP* geoip_v6 = 0;
	static bool have_city_db = false;
	static bool have_cityv6_db = false;
	GeoIPRecord* gir = 0;
	const char* cc = 0;

	if ( ! geoip_initialized )
		{
		geoip_initialized = true;
		geoip = open_geoip_db(GEOIP_CITY_EDITION_REV0);

		if ( ! geoip )
			{
			geoip = open_geoip_db(GEOIP_COUNTRY_EDITION);
			if ( ! geoip )
				builtin_error("Can't initialize GeoIP City/Country database");
			else
				reporter->Info("Fell back to GeoIP Country database");
			}
		else
			have_city_db = true;

#ifdef HAVE_GEOIP_CITY_EDITION_REV0_V6
		geoip_v6 = open_geoip_db(GEOIP_CITY_EDITION_REV0_V6);
		if ( geoip_v6 )
			have_cityv6_db = true;
#endif

#ifdef HAVE_GEOIP_COUNTRY_EDITION_V6
		if ( ! geoip_v6 )
			geoip_v6 = open_geoip_db(GEOIP_COUNTRY_EDITION_V6);
#endif
		if ( ! geoip_v6 )
			builtin_error("Can't initialize GeoIPv6 City/Country database");
		}

#ifdef HAVE_GEOIP_COUNTRY_EDITION_V6
	if ( geoip_v6 && a->AsAddr().GetFamily() == IPv6 )
		{
		geoipv6_t ga;
		a->AsAddr().CopyIPv6(&ga);
		if ( have_cityv6_db )
			gir = GeoIP_record_by_ipnum_v6(geoip_v6, ga);
		else
			cc = GeoIP_country_code_by_ipnum_v6(geoip_v6, ga);
		}
	else
#endif

	if ( geoip && a->AsAddr().GetFamily() == IPv4 )
		{
		const uint32* bytes;
		a->AsAddr().GetBytes(&bytes);
		if ( have_city_db )
			gir = GeoIP_record_by_ipnum(geoip, ntohl(*bytes));
		else
			cc = GeoIP_country_code_by_ipnum(geoip, ntohl(*bytes));
		}

	if ( gir )
		{
		if ( gir->country_code )
			location->Assign(0, new StringVal(gir->country_code));

		if ( gir->region )
			location->Assign(1, new StringVal(gir->region));

		if ( gir->city )
			location->Assign(2, new StringVal(gir->city));

		if ( gir->latitude )
			location->Assign(3, new Val(gir->latitude,
							TYPE_DOUBLE));

		if ( gir->longitude )
			location->Assign(4, new Val(gir->longitude,
						TYPE_DOUBLE));

		GeoIPRecord_delete(gir);

		return location;
		}

	else if ( cc )
		{
		location->Assign(0, new StringVal(cc));
		return location;
		}

#else // not USE_GEOIP
	static int missing_geoip_reported = 0;

	if ( ! missing_geoip_reported )
		{
		builtin_error("Bro was not configured for GeoIP support");
		missing_geoip_reported = 1;
		}
#endif

	// We can get here even if we have GeoIP support if we weren't
	// able to initialize it or it didn't return any information for
	// the address.

	return location;
	%}

## Performs an AS lookup of an IP address.
## Requires Bro to be built with ``libgeoip``.
##
## a: The IP address to lookup.
##
## Returns: The number of the AS that contains *a*.
##
## .. bro:see:: lookup_location
function lookup_asn%(a: addr%) : count
	%{
#ifdef USE_GEOIP
	static GeoIP* geoip_asn = 0;
	static bool geoip_asn_initialized = false;
	char* gir = 0;

	if ( ! geoip_asn_initialized )
		{
		geoip_asn_initialized = true;
		geoip_asn = open_geoip_db(GEOIP_ASNUM_EDITION);
		if ( ! geoip_asn )
			builtin_error("Can't initialize GeoIP ASNUM database");
		}

	if ( geoip_asn )
		{
// IPv6 support showed up in 1.4.5.
#ifdef HAVE_GEOIP_COUNTRY_EDITION_V6
		if ( a->AsAddr().GetFamily() == IPv6 )
			{
			geoipv6_t ga;
			a->AsAddr().CopyIPv6(&ga);
			gir = GeoIP_name_by_ipnum_v6(geoip_asn, ga);
			}
		else
#endif

		if ( a->AsAddr().GetFamily() == IPv4 )
			{
			const uint32* bytes;
			a->AsAddr().GetBytes(&bytes);
			gir = GeoIP_name_by_ipnum(geoip_asn, ntohl(*bytes));
			}
		}

	if ( gir )
		{
		// Move the pointer +2 so we don't return
		// the first two characters: "AS".
		return new Val(atoi(gir+2), TYPE_COUNT);
		}

#else // not USE_GEOIP
	static int missing_geoip_reported = 0;

	if ( ! missing_geoip_reported )
		{
		builtin_error("Bro was not configured for GeoIP ASN support");
		missing_geoip_reported = 1;
		}
#endif

	// We can get here even if we have GeoIP support, if we weren't
	// able to initialize it or it didn't return any information for
	// the address.
	return new Val(0, TYPE_COUNT);
	%}

## Converts UNIX file permissions given by a mode to an ASCII string.
##
## mode: The permissions (an octal number like 0644 converted to decimal).
##
## Returns: A string representation of *mode* in the format
##          ``rw[xsS]rw[xsS]rw[xtT]``.
function file_mode%(mode: count%): string
	%{
	char str[12];
	char *p = str;

	/* usr */
	if (mode & S_IRUSR)
		*p++ = 'r';
	else
		*p++ = '-';

	if (mode & S_IWUSR)
		*p++ = 'w';
	else
		*p++ = '-';

	switch (mode & (S_IXUSR | S_ISUID)) {
	case 0:
		*p++ = '-';
		break;
	case S_IXUSR:
		*p++ = 'x';
		break;
	case S_ISUID:
		*p++ = 'S';
		break;
	case S_IXUSR | S_ISUID:
		*p++ = 's';
		break;
	}

	/* group */
	if (mode & S_IRGRP)
		*p++ = 'r';
	else
		*p++ = '-';
	if (mode & S_IWGRP)
		*p++ = 'w';
	else
		*p++ = '-';

	switch (mode & (S_IXGRP | S_ISGID)) {
	case 0:
		*p++ = '-';
		break;
	case S_IXGRP:
		*p++ = 'x';
		break;
	case S_ISGID:
		*p++ = 'S';
		break;
	case S_IXGRP | S_ISGID:
		*p++ = 's';
		break;
	}

	/* other */
	if (mode & S_IROTH)
		*p++ = 'r';
	else
		*p++ = '-';
	if (mode & S_IWOTH)
		*p++ = 'w';
	else
		*p++ = '-';

	switch (mode & (S_IXOTH | S_ISVTX)) {
	case 0:
		*p++ = '-';
		break;
	case S_IXOTH:
		*p++ = 'x';
		break;
	case S_ISVTX:
		*p++ = 'T';
		break;
	case S_IXOTH | S_ISVTX:
		*p++ = 't';
		break;
	}

	*p = '\0';

	return new StringVal(str);
	%}

# ===========================================================================
#
#                        Controlling Analyzer Behavior
#
# ===========================================================================

%%{
#include "analyzer/Manager.h"
%%}

## Disables the analyzer which raised the current event (if the analyzer
## belongs to the given connection).
##
## cid: The connection identifier.
##
## aid: The analyzer ID.
##
## Returns: True if the connection identified by *cid* exists and has analyzer
##          *aid*.
##
## .. bro:see:: Analyzer::schedule_analyzer Analyzer::name
function disable_analyzer%(cid: conn_id, aid: count%) : bool
	%{
	Connection* c = sessions->FindConnection(cid);
	if ( ! c )
		{
		reporter->Error("cannot find connection");
		return new Val(0, TYPE_BOOL);
		}

	analyzer::Analyzer* a = c->FindAnalyzer(aid);
	if ( ! a )
		{
		reporter->Error("connection does not have analyzer specified to disable");
		return new Val(0, TYPE_BOOL);
		}

	a->Remove();
	return new Val(1, TYPE_BOOL);
	%}

## Informs Bro that it should skip any further processing of the contents of
## a given connection. In particular, Bro will refrain from reassembling the
## TCP byte stream and from generating events relating to any analyzers that
## have been processing the connection.
##
## cid: The connection ID.
##
## Returns: False if *cid* does not point to an active connection, and true
##          otherwise.
##
## .. note::
##
##     Bro will still generate connection-oriented events such as
##     :bro:id:`connection_finished`.
function skip_further_processing%(cid: conn_id%): bool
	%{
	Connection* c = sessions->FindConnection(cid);
	if ( ! c )
		return new Val(0, TYPE_BOOL);

	c->SetSkip(1);
	return new Val(1, TYPE_BOOL);
	%}

## Controls whether packet contents belonging to a connection should be
## recorded (when ``-w`` option is provided on the command line).
##
## cid: The connection identifier.
##
## do_record: True to enable packet contents, and false to disable for the
##            connection identified by *cid*.
##
## Returns: False if *cid* does not point to an active connection, and true
##          otherwise.
##
## .. bro:see:: skip_further_processing
##
## .. note::
##
##     This is independent of whether Bro processes the packets of this
##     connection, which is controlled separately by
##     :bro:id:`skip_further_processing`.
##
## .. bro:see:: get_contents_file set_contents_file
function set_record_packets%(cid: conn_id, do_record: bool%): bool
	%{
	Connection* c = sessions->FindConnection(cid);
	if ( ! c )
		return new Val(0, TYPE_BOOL);

	c->SetRecordPackets(do_record);
	return new Val(1, TYPE_BOOL);
	%}

## Sets an individual inactivity timeout for a connection and thus
## overrides the global inactivity timeout.
##
## cid: The connection ID.
##
## t: The new inactivity timeout for the connection identified by *cid*.
##
## Returns: The previous timeout interval.
function set_inactivity_timeout%(cid: conn_id, t: interval%): interval
	%{
	Connection* c = sessions->FindConnection(cid);
	if ( ! c )
		return new Val(0, TYPE_INTERVAL);

	double old_timeout = c->InactivityTimeout();
	c->SetInactivityTimeout(t);

	return new Val(old_timeout, TYPE_INTERVAL);
	%}

# ===========================================================================
#
#                            Files and Directories
#
# ===========================================================================

## Opens a file for writing. If a file with the same name already exists, this
## function overwrites it (as opposed to :bro:id:`open_for_append`).
##
## f: The path to the file.
##
## Returns: A :bro:type:`file` handle for subsequent operations.
##
## .. bro:see:: active_file open_for_append close write_file
##              get_file_name set_buf flush_all mkdir enable_raw_output
function open%(f: string%): file
	%{
	const char* file = f->CheckString();

	if ( streq(file, "-") )
		return new Val(new BroFile(stdout, "-", "w"));
	else
		return new Val(new BroFile(file, "w"));
	%}

## Opens a file for writing or appending. If a file with the same name already
## exists, this function appends to it (as opposed to :bro:id:`open`).
##
## f: The path to the file.
##
## Returns: A :bro:type:`file` handle for subsequent operations.
##
## .. bro:see:: active_file open close write_file
##              get_file_name set_buf flush_all mkdir enable_raw_output
function open_for_append%(f: string%): file
	%{
	return new Val(new BroFile(f->CheckString(), "a"));
	%}

## Closes an open file and flushes any buffered content.
##
## f: A :bro:type:`file` handle to an open file.
##
## Returns: True on success.
##
## .. bro:see:: active_file open open_for_append write_file
##              get_file_name set_buf flush_all mkdir enable_raw_output
function close%(f: file%): bool
	%{
	return new Val(f->Close(), TYPE_BOOL);
	%}

## Writes data to an open file.
##
## f: A :bro:type:`file` handle to an open file.
##
## data: The data to write to *f*.
##
## Returns: True on success.
##
## .. bro:see:: active_file open open_for_append close
##              get_file_name set_buf flush_all mkdir enable_raw_output
function write_file%(f: file, data: string%): bool
	%{
	if ( ! f )
		return new Val(0, TYPE_BOOL);

	return new Val(f->Write((const char*) data->Bytes(), data->Len()),
			TYPE_BOOL);
	%}

## Alters the buffering behavior of a file.
##
## f: A :bro:type:`file` handle to an open file.
##
## buffered: When true, *f* is fully buffered, i.e., bytes are saved in a
##           buffer until the block size has been reached. When
##           false, *f* is line buffered, i.e., bytes are saved up until a
##           newline occurs.
##
## .. bro:see:: active_file open open_for_append close
##              get_file_name write_file flush_all mkdir enable_raw_output
function set_buf%(f: file, buffered: bool%): any
	%{
	f->SetBuf(buffered);
	return new Val(0, TYPE_VOID);
	%}

## Flushes all open files to disk.
##
## Returns: True on success.
##
## .. bro:see:: active_file open open_for_append close
##              get_file_name write_file set_buf mkdir enable_raw_output
function flush_all%(%): bool
	%{
	return new Val(fflush(0) == 0, TYPE_BOOL);
	%}

## Creates a new directory.
##
## f: The directory name.
##
## Returns: Returns true if the operation succeeds, or false if the
##           creation fails or if *f* exists already.
##
## .. bro:see:: active_file open_for_append close write_file
##              get_file_name set_buf flush_all enable_raw_output
function mkdir%(f: string%): bool
	%{
	const char* filename = f->CheckString();
	if ( mkdir(filename, 0777) < 0 && errno != EEXIST )
		{
		builtin_error("cannot create directory", @ARG@[0]);
		return new Val(0, TYPE_BOOL);
		}
	else
		return new Val(1, TYPE_BOOL);
	%}

## Checks whether a given file is open.
##
## f: The file to check.
##
## Returns: True if *f* is an open :bro:type:`file`.
##
## .. todo:: Rename to ``is_open``.
function active_file%(f: file%): bool
	%{
	return new Val(f->IsOpen(), TYPE_BOOL);
	%}

## Gets the filename associated with a file handle.
##
## f: The file handle to inquire the name for.
##
## Returns: The filename associated with *f*.
##
## .. bro:see:: open
function get_file_name%(f: file%): string
	%{
	if ( ! f )
		return new StringVal("");

	return new StringVal(f->Name());
	%}

## Rotates a file.
##
## f: An open file handle.
##
## Returns: Rotation statistics which include the original file name, the name
##          after the rotation, and the time when *f* was opened/closed.
##
## .. bro:see:: rotate_file_by_name calc_next_rotate
function rotate_file%(f: file%): rotate_info
	%{
	RecordVal* info = f->Rotate();
	if ( info )
		return info;

	// Record indicating error.
	info = new RecordVal(rotate_info);
	info->Assign(0, new StringVal(""));
	info->Assign(1, new StringVal(""));
	info->Assign(2, new Val(0, TYPE_TIME));
	info->Assign(3, new Val(0, TYPE_TIME));

	return info;
	%}

## Rotates a file identified by its name.
##
## f: The name of the file to rotate
##
## Returns: Rotation statistics which include the original file name, the name
##          after the rotation, and the time when *f* was opened/closed.
##
## .. bro:see:: rotate_file calc_next_rotate
function rotate_file_by_name%(f: string%): rotate_info
	%{
	RecordVal* info = new RecordVal(rotate_info);

	bool is_pkt_dumper = false;
	bool is_addl_pkt_dumper = false;

	// Special case: one of current dump files.
	if ( pkt_dumper && streq(pkt_dumper->FileName(), f->CheckString()) )
		{
		is_pkt_dumper = true;
		pkt_dumper->Close();
		}

	if ( addl_pkt_dumper &&
	     streq(addl_pkt_dumper->FileName(), f->CheckString()) )
		{
		is_addl_pkt_dumper = true;
		addl_pkt_dumper->Close();
		}

	FILE* file = rotate_file(f->CheckString(), info);
	if ( ! file )
		{
		// Record indicating error.
		info->Assign(0, new StringVal(""));
		info->Assign(1, new StringVal(""));
		info->Assign(2, new Val(0, TYPE_TIME));
		info->Assign(3, new Val(0, TYPE_TIME));
		return info;
		}

	fclose(file);

	if ( is_pkt_dumper )
		{
		info->Assign(2, new Val(pkt_dumper->OpenTime(), TYPE_TIME));
		pkt_dumper->Open();
		}

	if ( is_addl_pkt_dumper )
		info->Assign(2, new Val(addl_pkt_dumper->OpenTime(), TYPE_TIME));

	return info;
	%}

## Calculates the duration until the next time a file is to be rotated, based
## on a given rotate interval.
##
## i: The rotate interval to base the calculation on.
##
## Returns: The duration until the next file rotation time.
##
## .. bro:see:: rotate_file rotate_file_by_name
function calc_next_rotate%(i: interval%) : interval
	%{
	const char* base_time = log_rotate_base_time ?
		log_rotate_base_time->AsString()->CheckString() : 0;

	double base = parse_rotate_base_time(base_time);
	return new Val(calc_next_rotate(network_time, i, base), TYPE_INTERVAL);
	%}

## Returns the size of a given file.
##
## f: The name of the file whose size to lookup.
##
## Returns: The size of *f* in bytes.
function file_size%(f: string%) : double
	%{
	struct stat s;

	if ( stat(f->CheckString(), &s) < 0 )
		return new Val(-1.0, TYPE_DOUBLE);

	return new Val(double(s.st_size), TYPE_DOUBLE);
	%}

## Disables sending :bro:id:`print_hook` events to remote peers for a given
## file. In a
## distributed setup, communicating Bro instances generate the event
## :bro:id:`print_hook` for each print statement and send it to the remote
## side. When disabled for a particular file, these events will not be
## propagated to other peers.
##
## f: The file to disable :bro:id:`print_hook` events for.
##
## .. bro:see:: enable_raw_output
function disable_print_hook%(f: file%): any
	%{
	f->DisablePrintHook();
	return 0;
	%}

## Prevents escaping of non-ASCII characters when writing to a file.
## This function is equivalent to :bro:attr:`&raw_output`.
##
## f: The file to disable raw output for.
##
## .. bro:see:: disable_print_hook
function enable_raw_output%(f: file%): any
	%{
	f->EnableRawOutput();
	return 0;
	%}

# ===========================================================================
#
#                              Packet Filtering
#
# ===========================================================================

## Precompiles a PCAP filter and binds it to a given identifier.
##
## id: The PCAP identifier to reference the filter *s* later on.
##
## s: The PCAP filter. See ``man tcpdump`` for valid expressions.
##
## Returns: True if *s* is valid and precompiles successfully.
##
## .. bro:see:: install_pcap_filter
##          install_src_addr_filter
##          install_src_net_filter
##          uninstall_src_addr_filter
##          uninstall_src_net_filter
##          install_dst_addr_filter
##          install_dst_net_filter
##          uninstall_dst_addr_filter
##          uninstall_dst_net_filter
##          pcap_error
function precompile_pcap_filter%(id: PcapFilterID, s: string%): bool
	%{
	bool success = true;

	loop_over_list(pkt_srcs, i)
		{
		pkt_srcs[i]->ClearErrorMsg();

		if ( ! pkt_srcs[i]->PrecompileFilter(id->ForceAsInt(),
							s->CheckString()) )
			{
			reporter->Error("precompile_pcap_filter: %s",
				pkt_srcs[i]->ErrorMsg());
			success = false;
			}
		}

	return new Val(success, TYPE_BOOL);
	%}

## Installs a PCAP filter that has been precompiled with
## :bro:id:`precompile_pcap_filter`.
##
## id: The PCAP filter id of a precompiled filter.
##
## Returns: True if the filter associated with *id* has been installed
##          successfully.
##
## .. bro:see:: precompile_pcap_filter
##              install_src_addr_filter
##              install_src_net_filter
##              uninstall_src_addr_filter
##              uninstall_src_net_filter
##              install_dst_addr_filter
##              install_dst_net_filter
##              uninstall_dst_addr_filter
##              uninstall_dst_net_filter
##              pcap_error
function install_pcap_filter%(id: PcapFilterID%): bool
	%{
	bool success = true;

	loop_over_list(pkt_srcs, i)
		{
		pkt_srcs[i]->ClearErrorMsg();

		if ( ! pkt_srcs[i]->SetFilter(id->ForceAsInt()) )
			success = false;
		}

	return new Val(success, TYPE_BOOL);
	%}

## Returns a string representation of the last PCAP error.
##
## Returns: A descriptive error message of the PCAP function that failed.
##
## .. bro:see:: precompile_pcap_filter
##              install_pcap_filter
##              install_src_addr_filter
##              install_src_net_filter
##              uninstall_src_addr_filter
##              uninstall_src_net_filter
##              install_dst_addr_filter
##              install_dst_net_filter
##              uninstall_dst_addr_filter
##              uninstall_dst_net_filter
function pcap_error%(%): string
	%{
	loop_over_list(pkt_srcs, i)
		{
		const char* err = pkt_srcs[i]->ErrorMsg();
		if ( *err )
			return new StringVal(err);
		}

	return new StringVal("no error");
	%}

## Installs a filter to drop packets from a given IP source address with
## a certain probability if none of a given set of TCP flags are set.
## Note that for IPv6 packets with a Destination options header that has
## the Home Address option, this filters out against that home address.
##
## ip: The IP address to drop.
##
## tcp_flags: If none of these TCP flags are set, drop packets from *ip* with
##            probability *prob*.
##
## prob: The probability [0.0, 1.0] used to drop packets from *ip*.
##
## Returns: True (unconditionally).
##
## .. bro:see:: precompile_pcap_filter
##              install_pcap_filter
##              install_src_net_filter
##              uninstall_src_addr_filter
##              uninstall_src_net_filter
##              install_dst_addr_filter
##              install_dst_net_filter
##              uninstall_dst_addr_filter
##              uninstall_dst_net_filter
##              pcap_error
##
## .. todo:: The return value should be changed to any.
function install_src_addr_filter%(ip: addr, tcp_flags: count, prob: double%) : bool
	%{
	sessions->GetPacketFilter()->AddSrc(ip->AsAddr(), tcp_flags, prob);
	return new Val(1, TYPE_BOOL);
	%}

## Installs a filter to drop packets originating from a given subnet with
## a certain probability if none of a given set of TCP flags are set.
##
## snet: The subnet to drop packets from.
##
## tcp_flags: If none of these TCP flags are set, drop packets from *snet* with
##            probability *prob*.
##
## prob: The probability [0.0, 1.0] used to drop packets from *snet*.
##
## Returns: True (unconditionally).
##
## .. bro:see:: precompile_pcap_filter
##              install_pcap_filter
##              install_src_addr_filter
##              uninstall_src_addr_filter
##              uninstall_src_net_filter
##              install_dst_addr_filter
##              install_dst_net_filter
##              uninstall_dst_addr_filter
##              uninstall_dst_net_filter
##              pcap_error
##
## .. todo:: The return value should be changed to any.
function install_src_net_filter%(snet: subnet, tcp_flags: count, prob: double%) : bool
	%{
	sessions->GetPacketFilter()->AddSrc(snet, tcp_flags, prob);
	return new Val(1, TYPE_BOOL);
	%}

## Removes a source address filter.
##
## ip: The IP address for which a source filter was previously installed.
##
## Returns: True on success.
##
## .. bro:see:: precompile_pcap_filter
##              install_pcap_filter
##              install_src_addr_filter
##              install_src_net_filter
##              uninstall_src_net_filter
##              install_dst_addr_filter
##              install_dst_net_filter
##              uninstall_dst_addr_filter
##              uninstall_dst_net_filter
##              pcap_error
function uninstall_src_addr_filter%(ip: addr%) : bool
	%{
	return new Val(sessions->GetPacketFilter()->RemoveSrc(ip->AsAddr()), TYPE_BOOL);
	%}

## Removes a source subnet filter.
##
## snet: The subnet for which a source filter was previously installed.
##
## Returns: True on success.
##
## .. bro:see:: precompile_pcap_filter
##              install_pcap_filter
##              install_src_addr_filter
##              install_src_net_filter
##              uninstall_src_addr_filter
##              install_dst_addr_filter
##              install_dst_net_filter
##              uninstall_dst_addr_filter
##              uninstall_dst_net_filter
##              pcap_error
function uninstall_src_net_filter%(snet: subnet%) : bool
	%{
	return new Val(sessions->GetPacketFilter()->RemoveSrc(snet), TYPE_BOOL);
	%}

## Installs a filter to drop packets destined to a given IP address with
## a certain probability if none of a given set of TCP flags are set.
## Note that for IPv6 packets with a routing type header and non-zero
## segments left, this filters out against the final destination of the
## packet according to the routing extension header.
##
## ip: Drop packets to this IP address.
##
## tcp_flags: If none of these TCP flags are set, drop packets to *ip* with
##            probability *prob*.
##
## prob: The probability [0.0, 1.0] used to drop packets to *ip*.
##
## Returns: True (unconditionally).
##
## .. bro:see:: precompile_pcap_filter
##              install_pcap_filter
##              install_src_addr_filter
##              install_src_net_filter
##              uninstall_src_addr_filter
##              uninstall_src_net_filter
##              install_dst_net_filter
##              uninstall_dst_addr_filter
##              uninstall_dst_net_filter
##              pcap_error
##
## .. todo:: The return value should be changed to any.
function install_dst_addr_filter%(ip: addr, tcp_flags: count, prob: double%) : bool
	%{
	sessions->GetPacketFilter()->AddDst(ip->AsAddr(), tcp_flags, prob);
	return new Val(1, TYPE_BOOL);
	%}

## Installs a filter to drop packets destined to a given subnet with
## a certain probability if none of a given set of TCP flags are set.
##
## snet: Drop packets to this subnet.
##
## tcp_flags: If none of these TCP flags are set, drop packets to *snet* with
##            probability *prob*.
##
## prob: The probability [0.0, 1.0] used to drop packets to *snet*.
##
## Returns: True (unconditionally).
##
## .. bro:see:: precompile_pcap_filter
##              install_pcap_filter
##              install_src_addr_filter
##              install_src_net_filter
##              uninstall_src_addr_filter
##              uninstall_src_net_filter
##              install_dst_addr_filter
##              uninstall_dst_addr_filter
##              uninstall_dst_net_filter
##              pcap_error
##
## .. todo:: The return value should be changed to any.
function install_dst_net_filter%(snet: subnet, tcp_flags: count, prob: double%) : bool
	%{
	sessions->GetPacketFilter()->AddDst(snet, tcp_flags, prob);
	return new Val(1, TYPE_BOOL);
	%}

## Removes a destination address filter.
##
## ip: The IP address for which a destination filter was previously installed.
##
## Returns: True on success.
##
## .. bro:see:: precompile_pcap_filter
##              install_pcap_filter
##              install_src_addr_filter
##              install_src_net_filter
##              uninstall_src_addr_filter
##              uninstall_src_net_filter
##              install_dst_addr_filter
##              install_dst_net_filter
##              uninstall_dst_net_filter
##              pcap_error
function uninstall_dst_addr_filter%(ip: addr%) : bool
	%{
	return new Val(sessions->GetPacketFilter()->RemoveDst(ip->AsAddr()), TYPE_BOOL);
	%}

## Removes a destination subnet filter.
##
## snet: The subnet for which a destination filter was previously installed.
##
## Returns: True on success.
##
## .. bro:see:: precompile_pcap_filter
##              install_pcap_filter
##              install_src_addr_filter
##              install_src_net_filter
##              uninstall_src_addr_filter
##              uninstall_src_net_filter
##              install_dst_addr_filter
##              install_dst_net_filter
##              uninstall_dst_addr_filter
##              pcap_error
function uninstall_dst_net_filter%(snet: subnet%) : bool
	%{
	return new Val(sessions->GetPacketFilter()->RemoveDst(snet), TYPE_BOOL);
	%}

# ===========================================================================
#
#                                Communication
#
# ===========================================================================

## Enables the communication system. By default, the communication is off until
## explicitly enabled, and all other calls to communication-related functions
## will be ignored until done so.
function enable_communication%(%): any
	%{
	if ( bro_start_network_time != 0.0 )
		{
		builtin_error("communication must be enabled in bro_init");
		return 0;
		}

	if ( using_communication )
		// Ignore duplicate calls.
		return 0;

	using_communication = 1;
	remote_serializer->Init();
	return 0;
	%}

## Flushes in-memory state tagged with the :bro:attr:`&persistent` attribute
## to disk. The function writes the state to the file ``.state/state.bst`` in
## the directory where Bro was started.
##
## Returns: True on success.
##
## .. bro:see:: rescan_state
function checkpoint_state%(%) : bool
	%{
	return new Val(persistence_serializer->WriteState(true), TYPE_BOOL);
	%}

## Reads persistent state and populates the in-memory data structures
## accordingly. Persistent state is read from the ``.state`` directory.
## This function is the dual to :bro:id:`checkpoint_state`.
##
## Returns: True on success.
##
## .. bro:see:: checkpoint_state
function rescan_state%(%) : bool
	%{
	return new Val(persistence_serializer->ReadAll(false, true), TYPE_BOOL);
	%}

## Writes the binary event stream generated by the core to a given file.
## Use the ``-x <filename>`` command line switch to replay saved events.
##
## filename: The name of the file which stores the events.
##
## Returns: True if opening the target file succeeds.
##
## .. bro:see:: capture_state_updates
function capture_events%(filename: string%) : bool
	%{
	if ( ! event_serializer )
		event_serializer = new FileSerializer();
	else
		event_serializer->Close();

	return new Val(event_serializer->Open(
		(const char*) filename->CheckString()), TYPE_BOOL);
	%}

## Writes state updates generated by :bro:attr:`&synchronized` variables to a
## file.
##
## filename: The name of the file which stores the state updates.
##
## Returns: True if opening the target file succeeds.
##
## .. bro:see:: capture_events
function capture_state_updates%(filename: string%) : bool
	%{
	if ( ! state_serializer )
		state_serializer = new FileSerializer();
	else
		state_serializer->Close();

	return new Val(state_serializer->Open(
		(const char*) filename->CheckString()), TYPE_BOOL);
	%}

## Establishes a connection to a remote Bro or Broccoli instance.
##
## ip: The IP address of the remote peer.
##
## zone_id: If *ip* is a non-global IPv6 address, a particular :rfc:`4007`
##          ``zone_id`` can given here.  An empty string, ``""``, means
##          not to add any ``zone_id``.
##
## p: The port of the remote peer.
##
## our_class: If a non-empty string, then the remote (listening) peer checks it
##            against its class name in its peer table and terminates the
##            connection if they don't match.
##
## retry: If the connection fails, try to reconnect with the peer after this
##        time interval.
##
## ssl: If true, use SSL to encrypt the session.
##
## Returns: A locally unique ID of the new peer.
##
## .. bro:see:: disconnect
##              listen
##              request_remote_events
##              request_remote_sync
##              request_remote_logs
##              request_remote_events
##              set_accept_state
##              set_compression_level
##              send_state
##              send_id
function connect%(ip: addr, zone_id: string, p: port, our_class: string, retry: interval, ssl: bool%) : count
	%{
	return new Val(uint32(remote_serializer->Connect(ip->AsAddr(),
	               zone_id->CheckString(), p->Port(), our_class->CheckString(),
	               retry, ssl)),
			TYPE_COUNT);
	%}

## Terminate the connection with a peer.
##
## p: The peer ID returned from :bro:id:`connect`.
##
## Returns: True on success.
##
## .. bro:see:: connect listen
function disconnect%(p: event_peer%) : bool
    %{
	RemoteSerializer::PeerID id = p->AsRecordVal()->Lookup(0)->AsCount();
	return new Val(remote_serializer->CloseConnection(id), TYPE_BOOL);
	%}

## Subscribes to all events from a remote peer whose names match a given
## pattern.
##
## p: The peer ID returned from :bro:id:`connect`.
##
## handlers: The pattern describing the events to request from peer *p*.
##
## Returns: True on success.
##
## .. bro:see:: request_remote_sync
##              request_remote_logs
##              set_accept_state
function request_remote_events%(p: event_peer, handlers: pattern%) : bool
	%{
	RemoteSerializer::PeerID id = p->AsRecordVal()->Lookup(0)->AsCount();
	return new Val(remote_serializer->RequestEvents(id, handlers),
			TYPE_BOOL);
	%}

## Requests synchronization of IDs with a remote peer.
##
## p: The peer ID returned from :bro:id:`connect`.
##
## auth: If true, the local instance considers its current state authoritative
##       and sends it to *p* right after the handshake.
##
## Returns: True on success.
##
## .. bro:see:: request_remote_events
##              request_remote_logs
##              set_accept_state
function request_remote_sync%(p: event_peer, auth: bool%) : bool
	%{
	RemoteSerializer::PeerID id = p->AsRecordVal()->Lookup(0)->AsCount();
	return new Val(remote_serializer->RequestSync(id, auth), TYPE_BOOL);
	%}

## Requests logs from a remote peer.
##
## p: The peer ID returned from :bro:id:`connect`.
##
## Returns: True on success.
##
## .. bro:see:: request_remote_events
##              request_remote_sync
function request_remote_logs%(p: event_peer%) : bool
	%{
	RemoteSerializer::PeerID id = p->AsRecordVal()->Lookup(0)->AsCount();
	return new Val(remote_serializer->RequestLogs(id), TYPE_BOOL);
	%}

## Sets a boolean flag indicating whether Bro accepts state from a remote peer.
##
## p: The peer ID returned from :bro:id:`connect`.
##
## accept: True if Bro accepts state from peer *p*, or false otherwise.
##
## Returns: True on success.
##
## .. bro:see:: request_remote_events
##              request_remote_sync
##              set_compression_level
function set_accept_state%(p: event_peer, accept: bool%) : bool
	%{
	RemoteSerializer::PeerID id = p->AsRecordVal()->Lookup(0)->AsCount();
	return new Val(remote_serializer->SetAcceptState(id, accept),
			TYPE_BOOL);
	%}

## Sets the compression level of the session with a remote peer.
##
## p: The peer ID returned from :bro:id:`connect`.
##
## level: Allowed values are in the range *[0, 9]*, where 0 is the default and
##        means no compression.
##
## Returns: True on success.
##
## .. bro:see:: set_accept_state
function set_compression_level%(p: event_peer, level: count%) : bool
	%{
	RemoteSerializer::PeerID id = p->AsRecordVal()->Lookup(0)->AsCount();
	return new Val(remote_serializer->SetCompressionLevel(id, level),
			TYPE_BOOL);
	%}

## Listens on a given IP address and port for remote connections.
##
## ip: The IP address to bind to.
##
## p: The TCP port to listen on.
##
## ssl: If true, Bro uses SSL to encrypt the session.
##
## ipv6: If true, enable listening on IPv6 addresses.
##
## zone_id: If *ip* is a non-global IPv6 address, a particular :rfc:`4007`
##          ``zone_id`` can given here.  An empty string, ``""``, means
##          not to add any ``zone_id``.
##
## retry_interval: If address *ip* is found to be already in use, this is
##                 the interval at which to automatically retry binding.
##
## Returns: True on success.
##
## .. bro:see:: connect disconnect
function listen%(ip: addr, p: port, ssl: bool, ipv6: bool, zone_id: string, retry_interval: interval%) : bool
	%{
	return new Val(remote_serializer->Listen(ip->AsAddr(), p->Port(), ssl, ipv6, zone_id->CheckString(), retry_interval), TYPE_BOOL);
	%}

## Checks whether the last raised event came from a remote peer.
##
## Returns: True if the last raised event came from a remote peer.
function is_remote_event%(%) : bool
	%{
	return new Val(mgr.CurrentSource() != SOURCE_LOCAL, TYPE_BOOL);
	%}

## Sends all persistent state to a remote peer.
##
## p: The peer ID returned from :bro:id:`connect`.
##
## Returns: True on success.
##
## .. bro:see:: send_id send_ping send_current_packet send_capture_filter
function send_state%(p: event_peer%) : bool
	%{
	RemoteSerializer::PeerID id = p->AsRecordVal()->Lookup(0)->AsCount();
	return new Val(persistence_serializer->SendState(id, true), TYPE_BOOL);
	%}

## Sends a global identifier to a remote peer, which then might install it
## locally.
##
## p: The peer ID returned from :bro:id:`connect`.
##
## id: The identifier to send.
##
## Returns: True on success.
##
## .. bro:see:: send_state send_ping send_current_packet send_capture_filter
function send_id%(p: event_peer, id: string%) : bool
	%{
	RemoteSerializer::PeerID pid = p->AsRecordVal()->Lookup(0)->AsCount();

	ID* i = global_scope()->Lookup(id->CheckString());
	if ( ! i )
		{
		reporter->Error("send_id: no global id %s", id->CheckString());
		return new Val(0, TYPE_BOOL);
		}

	SerialInfo info(remote_serializer);
	return new Val(remote_serializer->SendID(&info, pid, *i), TYPE_BOOL);
	%}

## Gracefully finishes communication by first making sure that all remaining
## data from parent and child has been sent out.
##
## Returns: True if the termination process has been started successfully.
function terminate_communication%(%) : bool
	%{
	return new Val(remote_serializer->Terminate(), TYPE_BOOL);
	%}

## Signals a remote peer that the local Bro instance finished the initial
## handshake.
##
## p: The peer ID returned from :bro:id:`connect`.
##
## Returns: True on success.
function complete_handshake%(p: event_peer%) : bool
	%{
	RemoteSerializer::PeerID id = p->AsRecordVal()->Lookup(0)->AsCount();
	return new Val(remote_serializer->CompleteHandshake(id), TYPE_BOOL);
	%}

## Sends a ping event to a remote peer. In combination with an event handler
## for :bro:id:`remote_pong`, this function can be used to measure latency
## between two peers.
##
## p: The peer ID returned from :bro:id:`connect`.
##
## seq: A sequence number (also included by :bro:id:`remote_pong`).
##
## Returns: True if sending the ping succeeds.
##
## .. bro:see:: send_state send_id send_current_packet send_capture_filter
function send_ping%(p: event_peer, seq: count%) : bool
	%{
	RemoteSerializer::PeerID id = p->AsRecordVal()->Lookup(0)->AsCount();
	return new Val(remote_serializer->SendPing(id, seq), TYPE_BOOL);
	%}

## Sends the currently processed packet to a remote peer.
##
## p: The peer ID returned from :bro:id:`connect`.
##
## Returns: True if sending the packet succeeds.
##
## .. bro:see:: send_id send_state send_ping send_capture_filter
##              dump_packet dump_current_packet get_current_packet
function send_current_packet%(p: event_peer%) : bool
	%{
	Packet pkt("");

	if ( ! current_pktsrc ||
	     ! current_pktsrc->GetCurrentPacket(&pkt.hdr, &pkt.pkt) )
		return new Val(0, TYPE_BOOL);

	RemoteSerializer::PeerID id = p->AsRecordVal()->Lookup(0)->AsCount();

	pkt.time = pkt.hdr->ts.tv_sec + double(pkt.hdr->ts.tv_usec) / 1e6;
	pkt.hdr_size = current_pktsrc->HdrSize();
	pkt.link_type = current_pktsrc->LinkType();

	SerialInfo info(remote_serializer);
	return new Val(remote_serializer->SendPacket(&info, id, pkt), TYPE_BOOL);
	%}

## Returns the peer who generated the last event.
##
## Returns: The ID of the peer who generated the last event.
##
## .. bro:see:: get_local_event_peer
function get_event_peer%(%) : event_peer
	%{
	SourceID src = mgr.CurrentSource();

	if ( src == SOURCE_LOCAL )
		{
		RecordVal* p = mgr.GetLocalPeerVal();
		Ref(p);
		return p;
		}

	if ( ! remote_serializer )
		reporter->InternalError("remote_serializer not initialized");

	Val* v = remote_serializer->GetPeerVal(src);
	if ( ! v )
		{
		reporter->Error("peer %d does not exist anymore", int(src));
		RecordVal* p = mgr.GetLocalPeerVal();
		Ref(p);
		return p;
		}

	return v;
	%}

## Returns the local peer ID.
##
## Returns: The peer ID of the local Bro instance.
##
## .. bro:see:: get_event_peer
function get_local_event_peer%(%) : event_peer
	%{
	RecordVal* p = mgr.GetLocalPeerVal();
	Ref(p);
	return p;
	%}

## Sends a capture filter to a remote peer.
##
## p: The peer ID returned from :bro:id:`connect`.
##
## s: The capture filter.
##
## Returns: True if sending the packet succeeds.
##
## .. bro:see:: send_id send_state send_ping send_current_packet
function send_capture_filter%(p: event_peer, s: string%) : bool
	%{
	RemoteSerializer::PeerID id = p->AsRecordVal()->Lookup(0)->AsCount();
	return new Val(remote_serializer->SendCaptureFilter(id, s->CheckString()), TYPE_BOOL);
	%}

## Stops Bro's packet processing. This function is used to synchronize
## distributed trace processing with communication enabled
## (*pseudo-realtime* mode).
##
## .. bro:see:: continue_processing suspend_state_updates resume_state_updates
function suspend_processing%(%) : any
	%{
	net_suspend_processing();
	return 0;
	%}

## Resumes Bro's packet processing.
##
## .. bro:see:: suspend_processing suspend_state_updates resume_state_updates
function continue_processing%(%) : any
	%{
	net_continue_processing();
	return 0;
	%}

## Stops propagating :bro:attr:`&synchronized` accesses.
##
## .. bro:see:: suspend_processing continue_processing resume_state_updates
function suspend_state_updates%(%) : any
	%{
	if ( remote_serializer )
		remote_serializer->SuspendStateUpdates();
	return 0;
	%}

## Resumes propagating :bro:attr:`&synchronized` accesses.
##
## .. bro:see:: suspend_processing continue_processing suspend_state_updates
function resume_state_updates%(%) : any
	%{
	if ( remote_serializer )
		remote_serializer->ResumeStateUpdates();
	return 0;
	%}

# ===========================================================================
#
#                             Internal Functions
#
# ===========================================================================

## Manually triggers the signature engine for a given connection.
## This is an internal function.
function match_signatures%(c: connection, pattern_type: int, s: string,
				bol: bool, eol: bool,
				from_orig: bool, clear: bool%) : bool
	%{
	if ( ! rule_matcher )
		return new Val(0, TYPE_BOOL);

	c->Match((Rule::PatternType) pattern_type, s->Bytes(), s->Len(),
			from_orig, bol, eol, clear);

	return new Val(1, TYPE_BOOL);
	%}

# ===========================================================================
#
#                            Deprecated Functions
#
# ===========================================================================



%%{
#include "Anon.h"
%%}

## Preserves the prefix of an IP address in anonymization.
##
## a: The address to preserve.
##
## width: The number of bits from the top that should remain intact.
##
## .. bro:see:: preserve_subnet anonymize_addr
##
## .. todo:: Currently dysfunctional.
function preserve_prefix%(a: addr, width: count%): any
	%{
	AnonymizeIPAddr* ip_anon = ip_anonymizer[PREFIX_PRESERVING_A50];
	if ( ip_anon )
		{
		if ( a->AsAddr().GetFamily() == IPv6 )
			builtin_error("preserve_prefix() not supported for IPv6 addresses");
		else
			{
			const uint32* bytes;
			a->AsAddr().GetBytes(&bytes);
			ip_anon->PreservePrefix(*bytes, width);
			}
		}


	return 0;
	%}

## Preserves the prefix of a subnet in anonymization.
##
## a: The subnet to preserve.
##
## width: The number of bits from the top that should remain intact.
##
## .. bro:see:: preserve_prefix anonymize_addr
##
## .. todo:: Currently dysfunctional.
function preserve_subnet%(a: subnet%): any
	%{
	DEBUG_MSG("%s/%d\n", a->Prefix().AsString().c_str(), a->Width());
	AnonymizeIPAddr* ip_anon = ip_anonymizer[PREFIX_PRESERVING_A50];
	if ( ip_anon )
		{
		if ( a->AsSubNet().Prefix().GetFamily() == IPv6 )
			builtin_error("preserve_subnet() not supported for IPv6 addresses");
		else
			{
			const uint32* bytes;
			a->AsSubNet().Prefix().GetBytes(&bytes);
			ip_anon->PreservePrefix(*bytes, a->AsSubNet().Length());
			}
		}

	return 0;
	%}

## Anonymizes an IP address.
##
## a: The address to anonymize.
##
## cl: The anonymization class, which can take on three different values:
##
##     - ``ORIG_ADDR``: Tag *a* as an originator address.
##
##     - ``RESP_ADDR``: Tag *a* as an responder address.
##
##     - ``OTHER_ADDR``: Tag *a* as an arbitrary address.
##
## Returns: An anonymized version of *a*.
##
## .. bro:see:: preserve_prefix preserve_subnet
##
## .. todo:: Currently dysfunctional.
function anonymize_addr%(a: addr, cl: IPAddrAnonymizationClass%): addr
	%{
	int anon_class = cl->InternalInt();
	if ( anon_class < 0 || anon_class >= NUM_ADDR_ANONYMIZATION_CLASSES )
		builtin_error("anonymize_addr(): invalid ip addr anonymization class");

	if ( a->AsAddr().GetFamily() == IPv6 )
		{
		builtin_error("anonymize_addr() not supported for IPv6 addresses");
		return 0;
		}
	else
		{
		const uint32* bytes;
		a->AsAddr().GetBytes(&bytes);
		return new AddrVal(anonymize_ip(*bytes,
			(enum ip_addr_anonymization_class_t) anon_class));
		}
<<<<<<< HEAD
	%}



%%{
#include "Topk.h"
%%}

## Creates a top-k data structure which tracks size elements.
##
## Returns: Opaque pointer to the data structure.
function topk_init%(size: count%): opaque of topk
	%{
	Topk::TopkVal* v = new Topk::TopkVal(size);
	return v;
	%}

## Add a new observed object to the data structure. The first
## added object sets the type of data tracked by the top-k data
## structure. All following values have to be of the same type
function topk_add%(handle: opaque of topk, value: any%): any
	%{
	assert(handle);
	Topk::TopkVal* h = (Topk::TopkVal*) handle;
	h->Encountered(value);

	return 0;
	%}

## Get the first k elements of the top-k data structure
##
## Returns: vector of the first k elements
function topk_get_top%(handle: opaque of topk, k: count%): any
	%{
	assert(handle);
	Topk::TopkVal* h = (Topk::TopkVal*) handle;
	return h->getTopK(k);	
	%}

## Get an overestimated count of how often value has been encountered.
## value has to be part of the currently tracked elements, otherwise
## 0 will be returned and an error message will be added to reporter.
##
## Returns: Overestimated number for how often the element has been encountered
function topk_count%(handle: opaque of topk, value: any%): count
	%{
	assert(handle);
	Topk::TopkVal* h = (Topk::TopkVal*) handle;
	return new Val(h->getCount(value), TYPE_COUNT);
	%}

## Get a  the maximal overestimation for count. Same restrictiosn as for topk_count
## apply.
##
## Returns: Number which represents the maximal overesimation for the count of this element.
function topk_epsilon%(handle: opaque of topk, value: any%): count
	%{
	assert(handle);
	Topk::TopkVal* h = (Topk::TopkVal*) handle;
	return new Val(h->getEpsilon(value), TYPE_COUNT);
	%}

## Get the number of elements this data structure is supposed to track (given on init).
## Note that the actual number of elements in the data structure can be lower or higher
## than this. (higher due to non-pruned merges)
## 
## Returns: size given during initialization 
function topk_size%(handle: opaque of topk%): count
	%{
	assert(handle);
	Topk::TopkVal* h = (Topk::TopkVal*) handle;
	return new Val(h->getSize(), TYPE_COUNT);
	%}

## Get the sum of all counts of all elements in the data structure. Is equal to the number
## of all inserted objects if the data structure never has been pruned. Do not use after
## calling topk_merge_prune (will throw a warning message if used afterwards)
##
## Returns: sum of all counts
function topk_sum%(handle: opaque of topk%): count
	%{
	assert(handle);
	Topk::TopkVal* h = (Topk::TopkVal*) handle;
	return new Val(h->getSum(), TYPE_COUNT);
	%}

## Merge the second topk data structure into the first. Does not remove any elements, the
## resulting data structure can be bigger than the maximum size given on initialization.
function topk_merge%(handle1: opaque of topk, handle2: opaque of topk%): any
	%{
	assert(handle1);
	assert(handle2);

	Topk::TopkVal* h1 = (Topk::TopkVal*) handle1;
	Topk::TopkVal* h2 = (Topk::TopkVal*) handle2;

	h1->Merge(h2);

	return 0;
	%}

## Merge the second topk data structure into the first and prunes the final data structure
## back to the size given on initialization. Use with care and only when being aware of the
## restrictions this imposed. Do not call topk_size or topk_add afterwards, results will
## probably not be what you expect.
function topk_merge_prune%(handle1: opaque of topk, handle2: opaque of topk%): any
	%{
	assert(handle1);
	assert(handle2);

	Topk::TopkVal* h1 = (Topk::TopkVal*) handle1;
	Topk::TopkVal* h2 = (Topk::TopkVal*) handle2;

	h1->Merge(h2, true);

	return 0;
	%}
=======
	%}
>>>>>>> af9e1817
<|MERGE_RESOLUTION|>--- conflicted
+++ resolved
@@ -4974,10 +4974,7 @@
 		return new AddrVal(anonymize_ip(*bytes,
 			(enum ip_addr_anonymization_class_t) anon_class));
 		}
-<<<<<<< HEAD
-	%}
-
-
+	%}
 
 %%{
 #include "Topk.h"
@@ -5092,6 +5089,3 @@
 
 	return 0;
 	%}
-=======
-	%}
->>>>>>> af9e1817
