--- conflicted
+++ resolved
@@ -11,11 +11,7 @@
 
 namespace file_analysis {
 
-<<<<<<< HEAD
-typedef BifEnum::Files::Analyzer FA_Tag;
-=======
 typedef int FA_Tag;
->>>>>>> fefef47f
 
 class File;
 
@@ -100,14 +96,8 @@
 	 */
 	static FA_Tag ArgsTag(const RecordVal* args)
 		{
-<<<<<<< HEAD
 		using BifType::Record::Files::AnalyzerArgs;
-		return static_cast<FA_Tag>(
-		              args->Lookup(AnalyzerArgs->FieldOffset("tag"))->AsEnum());
-=======
-		using BifType::Record::FileAnalysis::AnalyzerArgs;
 		return args->Lookup(AnalyzerArgs->FieldOffset("tag"))->AsEnum();
->>>>>>> fefef47f
 		}
 
 protected:
@@ -125,14 +115,6 @@
 		{}
 
 private:
-<<<<<<< HEAD
-
-	FA_Tag tag; /**< The particular analyzer type of the analyzer instance. */
-	RecordVal* args; /**< \c AnalyzerArgs val gives tunable analyzer params. */
-	File* file; /**< The file to which the analyzer is attached. */
-};
-=======
->>>>>>> fefef47f
 
 	FA_Tag tag;	/**< The particular analyzer type of the analyzer instance. */
 	RecordVal* args;	/**< \c AnalyzerArgs val gives tunable analyzer params. */
