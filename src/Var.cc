// See the file "COPYING" in the main distribution directory for copyright.

#include "config.h"

#include "Var.h"
#include "Func.h"
#include "Stmt.h"
#include "Scope.h"
#include "Serializer.h"
#include "RemoteSerializer.h"
#include "EventRegistry.h"

static Val* init_val(Expr* init, const BroType* t, Val* aggr)
	{
	return init->InitVal(t, aggr);
	}

static void make_var(ID* id, BroType* t, init_class c, Expr* init,
			attr_list* attr, decl_type dt, int do_init)
	{
	if ( id->Type() )
		{
		if ( id->IsRedefinable() || (! init && attr) )
			{
			BroObj* redef_obj = init ? (BroObj*) init : (BroObj*) t;
			if ( dt != VAR_REDEF )
				id->Warn("redefinition requires \"redef\"", redef_obj, 1);
			}

		else if ( dt != VAR_REDEF || init || ! attr )
			{
			id->Error("already defined", init);
			return;
			}
		}

	if ( dt == VAR_REDEF )
		{
		if ( ! id->Type() )
			{
			id->Error("\"redef\" used but not previously defined");
			return;
			}

		if ( ! t )
			t = id->Type();
		}

	if ( id->Type() && id->Type()->Tag() != TYPE_ERROR )
		{
		if ( dt != VAR_REDEF &&
		     (! init || ! do_init || (! t && ! (t = init_type(init)))) )
			{
			id->Error("already defined", init);
			return;
			}

		// Allow redeclaration in order to initialize.
		if ( ! same_type(t, id->Type()) )
			{
			id->Error("redefinition changes type", init);
			return;
			}
		}

	if ( init && optimize )
		init = init->Simplify(SIMPLIFY_GENERAL);

	if ( t && t->IsSet() )
		{ // Check for set with explicit elements.
		SetType* st = t->AsTableType()->AsSetType();
		ListExpr* elements = st->SetElements();

		if ( elements )
			{
			if ( init )
				{
				id->Error("double initialization", init);
				return;
				}

			Ref(elements);
			init = elements;
			}
		}

	if ( ! t )
		{ // Take type from initialization.
		if ( ! init )
			{
			id->Error("no type given");
			return;
			}

		t = init_type(init);
		if ( ! t )
			{
			id->SetType(error_type());
			return;
			}
		}
	else
		Ref(t);

	id->SetType(t);

	if ( attr )
		id->AddAttrs(new Attributes(attr, t, false));

	if ( init )
		{
		switch ( init->Tag() ) {
		case EXPR_TABLE_CONSTRUCTOR:
			{
			TableConstructorExpr* ctor = (TableConstructorExpr*) init;
			if ( ctor->Attrs() )
				{
				::Ref(ctor->Attrs());
				id->AddAttrs(ctor->Attrs());
				}
			}
			break;

		case EXPR_SET_CONSTRUCTOR:
			{
			SetConstructorExpr* ctor = (SetConstructorExpr*) init;
			if ( ctor->Attrs() )
				{
				::Ref(ctor->Attrs());
				id->AddAttrs(ctor->Attrs());
				}
			}
			break;

		default:
			break;
		}
		}

	if ( id->FindAttr(ATTR_PERSISTENT) || id->FindAttr(ATTR_SYNCHRONIZED) )
		{
		if ( dt == VAR_CONST )
			{
			id->Error("&persistant/synchronized with constant");
			return;
			}

		if ( ! id->IsGlobal() )
			{
			id->Error("&persistant/synchronized with non-global");
			return;
			}
		}

	if ( do_init )
		{
		if ( c == INIT_NONE && dt == VAR_REDEF && t->IsTable() &&
		     init && init->Tag() == EXPR_ASSIGN )
			// e.g. 'redef foo["x"] = 1' is missing an init class, but the
			// intention clearly isn't to overwrite entire existing table val.
			c = INIT_EXTRA;

		if ( (c == INIT_EXTRA && id->FindAttr(ATTR_ADD_FUNC)) ||
		     (c == INIT_REMOVE && id->FindAttr(ATTR_DEL_FUNC)) )
			// Just apply the function.
			id->SetVal(init, c);

		else if ( dt != VAR_REDEF || init || ! attr )
			{
			Val* aggr;
			if ( t->Tag() == TYPE_RECORD )
				aggr = new RecordVal(t->AsRecordType());

			else if ( t->Tag() == TYPE_TABLE )
				aggr = new TableVal(t->AsTableType(), id->Attrs());

			else if ( t->Tag() == TYPE_VECTOR )
				aggr = new VectorVal(t->AsVectorType());

			else
				aggr = 0;

			Val* v = 0;
			if ( init )
				{
				v = init_val(init, t, aggr);
				if ( ! v )
					return;
				}

			if ( aggr )
				id->SetVal(aggr, c);
			else if ( v )
				id->SetVal(v, c);
			}
		}

	if ( dt == VAR_CONST )
		{
		if ( ! init && ! id->IsRedefinable() )
			id->Error("const variable must be initialized");

		id->SetConst();
		}

	id->UpdateValAttrs();

	if ( t && t->Tag() == TYPE_FUNC &&
	     (t->AsFuncType()->Flavor() == FUNC_FLAVOR_EVENT ||
	      t->AsFuncType()->Flavor() == FUNC_FLAVOR_HOOK) )
		{
		// For events, add a function value (without any body) here so that
		// we can later access the ID even if no implementations have been
		// defined.
		Func* f = new BroFunc(id, 0, 0, 0, 0);
		id->SetVal(new Val(f));
		}
	}


void add_global(ID* id, BroType* t, init_class c, Expr* init,
		attr_list* attr, decl_type dt)
	{
	make_var(id, t, c, init, attr, dt, 1);
	}

Stmt* add_local(ID* id, BroType* t, init_class c, Expr* init,
		attr_list* attr, decl_type dt)
	{
	make_var(id, t, c, init, attr, dt, 0);

	if ( init )
		{
		if ( c != INIT_FULL )
			id->Error("can't use += / -= for initializations of local variables");

		Ref(id);

		Expr* name_expr = new NameExpr(id, dt == VAR_CONST);
		Stmt* stmt =
		    new ExprStmt(new AssignExpr(name_expr, init, 0, 0,
		        id->Attrs() ? id->Attrs()->Attrs() : 0 ));
		stmt->SetLocationInfo(init->GetLocationInfo());

		return stmt;
		}

	else
		{
		current_scope()->AddInit(id);
		return new NullStmt;
		}
	}

extern Expr* add_and_assign_local(ID* id, Expr* init, Val* val)
	{
	make_var(id, 0, INIT_FULL, init, 0, VAR_REGULAR, 0);
	Ref(id);
	return new AssignExpr(new NameExpr(id), init, 0, val);
	}

void add_type(ID* id, BroType* t, attr_list* attr)
	{
	string new_type_name = id->Name();
	string old_type_name = t->GetName();
	BroType* tnew = 0;

	if ( (t->Tag() == TYPE_RECORD || t->Tag() == TYPE_ENUM) &&
	     old_type_name.empty() )
		// An extensible type (record/enum) being declared for first time.
		tnew = t;
	else
		// Clone the type to preserve type name aliasing.
		tnew = t->Clone();

<<<<<<< HEAD
		}
=======
	BroType::AddAlias(new_type_name, tnew);

	if ( new_type_name != old_type_name && ! old_type_name.empty() )
		BroType::AddAlias(old_type_name, tnew);

	tnew->SetName(id->Name());
>>>>>>> 392d1cb7

	tnew->SetTypeID(copy_string(id->Name()));
	id->SetType(tnew);
	id->MakeType();

	if ( attr )
		id->SetAttrs(new Attributes(attr, tnew, false));
	}

static void transfer_arg_defaults(RecordType* args, RecordType* recv)
	{
	for ( int i = 0; i < args->NumFields(); ++i )
		{
		TypeDecl* args_i = args->FieldDecl(i);
		TypeDecl* recv_i = recv->FieldDecl(i);

		Attr* def = args_i->attrs ? args_i->attrs->FindAttr(ATTR_DEFAULT) : 0;

		if ( ! def )
			continue;

		if ( ! recv_i->attrs )
			{
			attr_list* a = new attr_list();
			a->append(def);
			recv_i->attrs = new Attributes(a, recv_i->type, true);
			}

		else if ( ! recv_i->attrs->FindAttr(ATTR_DEFAULT) )
			recv_i->attrs->AddAttr(def);
		}
	}

void begin_func(ID* id, const char* module_name, function_flavor flavor,
		int is_redef, FuncType* t)
	{
	if ( flavor == FUNC_FLAVOR_EVENT )
		{
		const BroType* yt = t->YieldType();

		if ( yt && yt->Tag() != TYPE_VOID )
			id->Error("event cannot yield a value", t);

		t->ClearYieldType(flavor);
		}

	if ( id->Type() )
		{
		if ( ! same_type(id->Type(), t) )
			id->Type()->Error("incompatible types", t);

		// If a previous declaration of the function had &default params,
		// automatically transfer any that are missing (convenience so that
		// implementations don't need to specify the &default expression again).
		transfer_arg_defaults(id->Type()->AsFuncType()->Args(), t->Args());
		}

	else if ( is_redef )
		id->Error("redef of not-previously-declared value");

	if ( id->HasVal() )
		{
		function_flavor id_flavor = id->ID_Val()->AsFunc()->Flavor();

		if ( id_flavor != flavor )
			id->Error("inconsistent function flavor", t);

		switch ( id_flavor ) {

		case FUNC_FLAVOR_EVENT:
		case FUNC_FLAVOR_HOOK:
			if ( is_redef )
				// Clear out value so it will be replaced.
				id->SetVal(0);
			break;

		case FUNC_FLAVOR_FUNCTION:
			if ( ! id->IsRedefinable() )
				id->Error("already defined");
			break;

		default:
			reporter->InternalError("invalid function flavor");
			break;
		}
		}
	else
		id->SetType(t);

	push_scope(id);

	RecordType* args = t->Args();
	int num_args = args->NumFields();
	for ( int i = 0; i < num_args; ++i )
		{
		TypeDecl* arg_i = args->FieldDecl(i);
		ID* arg_id = lookup_ID(arg_i->id, module_name);

		if ( arg_id && ! arg_id->IsGlobal() )
			arg_id->Error("argument name used twice");

		arg_id = install_ID(arg_i->id, module_name, false, false);
		arg_id->SetType(arg_i->type->Ref());
		}
	}

void end_func(Stmt* body, attr_list* attrs)
	{
	int frame_size = current_scope()->Length();
	id_list* inits = current_scope()->GetInits();

	Scope* scope = pop_scope();
	ID* id = scope->ScopeID();

	int priority = 0;
	if ( attrs )
		{
		loop_over_list(*attrs, i)
			{
			Attr* a = (*attrs)[i];
			if ( a->Tag() != ATTR_PRIORITY )
				{
				a->Error("illegal attribute for function body");
				continue;
				}

			Val* v = a->AttrExpr()->Eval(0);
			if ( ! v )
				{
				a->Error("cannot evaluate attribute expression");
				continue;
				}

			if ( ! IsIntegral(v->Type()->Tag()) )
				{
				a->Error("expression is not of integral type");
				continue;
				}

			priority = v->InternalInt();
			}
		}

	if ( id->HasVal() )
		id->ID_Val()->AsFunc()->AddBody(body, inits, frame_size, priority);
	else
		{
		Func* f = new BroFunc(id, body, inits, frame_size, priority);
		id->SetVal(new Val(f));
		id->SetConst();
		}

	id->ID_Val()->AsFunc()->SetScope(scope);
	}

Val* internal_val(const char* name)
	{
	ID* id = lookup_ID(name, GLOBAL_MODULE_NAME);
	if ( ! id )
		reporter->InternalError("internal variable %s missing", name);

	return id->ID_Val();
	}

Val* internal_const_val(const char* name)
	{
	ID* id = lookup_ID(name, GLOBAL_MODULE_NAME);
	if ( ! id )
		reporter->InternalError("internal variable %s missing", name);

	if ( ! id->IsConst() )
		reporter->InternalError("internal variable %s is not constant", name);

	return id->ID_Val();
	}

Val* opt_internal_val(const char* name)
	{
	ID* id = lookup_ID(name, GLOBAL_MODULE_NAME);
	return id ? id->ID_Val() : 0;
	}

double opt_internal_double(const char* name)
	{
	Val* v = opt_internal_val(name);
	return v ? v->InternalDouble() : 0.0;
	}

bro_int_t opt_internal_int(const char* name)
	{
	Val* v = opt_internal_val(name);
	return v ? v->InternalInt() : 0;
	}

bro_uint_t opt_internal_unsigned(const char* name)
	{
	Val* v = opt_internal_val(name);
	return v ? v->InternalUnsigned() : 0;
	}

StringVal* opt_internal_string(const char* name)
	{
	Val* v = opt_internal_val(name);
	return v ? v->AsStringVal() : 0;
	}

TableVal* opt_internal_table(const char* name)
	{
	Val* v = opt_internal_val(name);
	return v ? v->AsTableVal() : 0;
	}

ListVal* internal_list_val(const char* name)
	{
	ID* id = lookup_ID(name, GLOBAL_MODULE_NAME);
	if ( ! id )
		return 0;

	Val* v = id->ID_Val();
	if ( v )
		{
		if ( v->Type()->Tag() == TYPE_LIST )
			return (ListVal*) v;

		else if ( v->Type()->IsSet() )
			{
			TableVal* tv = v->AsTableVal();
			ListVal* lv = tv->ConvertToPureList();
			return lv;
			}

		else
			reporter->InternalError("internal variable %s is not a list", name);
		}

	return 0;
	}

BroType* internal_type(const char* name)
	{
	ID* id = lookup_ID(name, GLOBAL_MODULE_NAME);
	if ( ! id )
		reporter->InternalError("internal type %s missing", name);

	return id->Type();
	}

Func* internal_func(const char* name)
	{
	Val* v = internal_val(name);
	if ( v )
		return v->AsFunc();
	else
		return 0;
	}

EventHandlerPtr internal_handler(const char* name)
	{
	// If there already is an entry in the registry, we have a
	// local handler on the script layer.
	EventHandler* h = event_registry->Lookup(name);
	if ( h )
		{
		h->SetUsed();
		return h;
		}

	h = new EventHandler(name);
	event_registry->Register(h);

	h->SetUsed();

	return h;
	}<|MERGE_RESOLUTION|>--- conflicted
+++ resolved
@@ -273,18 +273,13 @@
 		// Clone the type to preserve type name aliasing.
 		tnew = t->Clone();
 
-<<<<<<< HEAD
-		}
-=======
 	BroType::AddAlias(new_type_name, tnew);
 
 	if ( new_type_name != old_type_name && ! old_type_name.empty() )
 		BroType::AddAlias(old_type_name, tnew);
 
 	tnew->SetName(id->Name());
->>>>>>> 392d1cb7
-
-	tnew->SetTypeID(copy_string(id->Name()));
+
 	id->SetType(tnew);
 	id->MakeType();
 
