// See the file "COPYING" in the main distribution directory for copyright.

#include "Ascii.h"
#include "NetVar.h"

#include <fstream>
#include <sstream>

#include "../../threading/SerialTypes.h"

#include <sys/types.h>
#include <sys/stat.h>
#include <unistd.h>
#include <errno.h>

// libc++ on Mavericks does not allow further getlines on a filehandle
// after the first eof was encountered, even after a clear. Enable
// workaround.

#ifdef __clang__
<<<<<<< HEAD
#ifdef __APPLE__
#  include <Availability.h>
#  ifdef __MAC_10_9
#   define MAVERICKS_WORKAROUND
=======
# ifdef __APPLE__
#  include <AvailabilityMacros.h>
#  ifdef __MAC_OS_X_VERSION_MAX_ALLOWED
#   if __MAC_OS_X_VERSION_MAX_ALLOWED == 1090
#    define MAVERICKS_WORKAROUND
#   endif
>>>>>>> c640e291
#  endif
# endif
#endif

using namespace input::reader;
using threading::Value;
using threading::Field;

FieldMapping::FieldMapping(const string& arg_name, const TypeTag& arg_type, int arg_position)
	: name(arg_name), type(arg_type), subtype(TYPE_ERROR)
	{
	position = arg_position;
	secondary_position = -1;
	present = true;
	}

FieldMapping::FieldMapping(const string& arg_name, const TypeTag& arg_type,
		const TypeTag& arg_subtype, int arg_position)
	: name(arg_name), type(arg_type), subtype(arg_subtype)
	{
	position = arg_position;
	secondary_position = -1;
	present = true;
	}

FieldMapping::FieldMapping(const FieldMapping& arg)
	: name(arg.name), type(arg.type), subtype(arg.subtype), present(arg.present)
	{
	position = arg.position;
	secondary_position = arg.secondary_position;
	}

FieldMapping FieldMapping::subType()
	{
	return FieldMapping(name, subtype, position);
	}

Ascii::Ascii(ReaderFrontend *frontend) : ReaderBackend(frontend)
	{
	file = 0;
	mtime = 0;

	separator.assign( (const char*) BifConst::InputAscii::separator->Bytes(),
			  BifConst::InputAscii::separator->Len());

	if ( separator.size() != 1 )
		Error("separator length has to be 1. Separator will be truncated.");

	set_separator.assign( (const char*) BifConst::InputAscii::set_separator->Bytes(),
		              BifConst::InputAscii::set_separator->Len());

	if ( set_separator.size() != 1 )
		Error("set_separator length has to be 1. Separator will be truncated.");

	empty_field.assign( (const char*) BifConst::InputAscii::empty_field->Bytes(),
			    BifConst::InputAscii::empty_field->Len());

	unset_field.assign( (const char*) BifConst::InputAscii::unset_field->Bytes(),
			    BifConst::InputAscii::unset_field->Len());

	ascii = new AsciiFormatter(this, AsciiFormatter::SeparatorInfo(set_separator, unset_field, empty_field));
}

Ascii::~Ascii()
	{
	DoClose();
	delete ascii;
	}

void Ascii::DoClose()
	{
	if ( file != 0 )
		{
		file->close();
		delete(file);
		file = 0;
		}
	}

bool Ascii::DoInit(const ReaderInfo& info, int num_fields, const Field* const* fields)
	{
	mtime = 0;

	file = new ifstream(info.source);
	if ( ! file->is_open() )
		{
		Error(Fmt("Init: cannot open %s", info.source));
		delete(file);
		file = 0;
		return false;
		}

	if ( ReadHeader(false) == false )
		{
		Error(Fmt("Init: cannot open %s; headers are incorrect", info.source));
		file->close();
		delete(file);
		file = 0;
		return false;
		}

	DoUpdate();

	return true;
	}


bool Ascii::ReadHeader(bool useCached)
	{
	// try to read the header line...
	string line;
	map<string, uint32_t> ifields;

	if ( ! useCached )
		{
		if ( ! GetLine(line) )
			{
			Error("could not read first line");
			return false;
			}

		headerline = line;
		}

	else
		line = headerline;

	// construct list of field names.
	istringstream splitstream(line);
	int pos=0;
	while ( splitstream )
		{
		string s;
		if ( ! getline(splitstream, s, separator[0]))
			break;

		ifields[s] = pos;
		pos++;
		}

	// printf("Updating fields from description %s\n", line.c_str());
	columnMap.clear();

	for ( int i = 0; i < NumFields(); i++ )
		{
		const Field* field = Fields()[i];

		map<string, uint32_t>::iterator fit = ifields.find(field->name);
		if ( fit == ifields.end() )
			{
			if ( field->optional )
				{
				// we do not really need this field. mark it as not present and always send an undef back.
				FieldMapping f(field->name, field->type, field->subtype, -1);
				f.present = false;
				columnMap.push_back(f);
				continue;
				}

			Error(Fmt("Did not find requested field %s in input data file %s.",
				  field->name, Info().source));
			return false;
			}


		FieldMapping f(field->name, field->type, field->subtype, ifields[field->name]);

		if ( field->secondary_name && strlen(field->secondary_name) != 0 )
			{
			map<string, uint32_t>::iterator fit2 = ifields.find(field->secondary_name);
			if ( fit2 == ifields.end() )
				{
				Error(Fmt("Could not find requested port type field %s in input data file.",
					  field->secondary_name));
				return false;
				}

			f.secondary_position = ifields[field->secondary_name];
			}

		columnMap.push_back(f);
		}


	// well, that seems to have worked...
	return true;
	}

bool Ascii::GetLine(string& str)
	{
	while ( getline(*file, str) )
       		{
		if ( str[0] != '#' )
			return true;

		if ( ( str.length() > 8 ) && ( str.compare(0,7, "#fields") == 0 ) && ( str[7] == separator[0] ) )
			{
			str = str.substr(8);
			return true;
			}
		}

	return false;
	}

// read the entire file and send appropriate thingies back to InputMgr
bool Ascii::DoUpdate()
	{
	switch ( Info().mode ) {
		case MODE_REREAD:
			{
			// check if the file has changed
			struct stat sb;
			if ( stat(Info().source, &sb) == -1 )
				{
				Error(Fmt("Could not get stat for %s", Info().source));
				return false;
				}

			if ( sb.st_mtime <= mtime ) // no change
				return true;

			mtime = sb.st_mtime;
			// file changed. reread.

			// fallthrough
			}

		case MODE_MANUAL:
		case MODE_STREAM:
			{
			// dirty, fix me. (well, apparently after trying seeking, etc
			// - this is not that bad)
			if ( file && file->is_open() )
				{
				if ( Info().mode == MODE_STREAM )
					{
					file->clear(); // remove end of file evil bits
					if ( !ReadHeader(true) )
						return false; // header reading failed

					break;
					}

				file->close();
				delete file;
				file = 0;
				}

			file = new ifstream(Info().source);
			if ( ! file->is_open() )
				{
				Error(Fmt("cannot open %s", Info().source));
				return false;
				}

			if ( ReadHeader(false) == false )
				{
				return false;
				}

			break;
			}

		default:
			assert(false);

		}

	string line;

#ifdef MAVERICKS_WORKAROUND
	file->seekg(file->tellg());
#endif

	while ( GetLine(line ) )
		{
		// split on tabs
		bool error = false;
		istringstream splitstream(line);

		map<int, string> stringfields;
		int pos = 0;
		while ( splitstream )
			{
			string s;
			if ( ! getline(splitstream, s, separator[0]) )
				break;

			stringfields[pos] = s;
			pos++;
			}

		pos--; // for easy comparisons of max element.

		Value** fields = new Value*[NumFields()];

		int fpos = 0;
		for ( vector<FieldMapping>::iterator fit = columnMap.begin();
			fit != columnMap.end();
			fit++ )
			{

			if ( ! fit->present )
				{
				// add non-present field
				fields[fpos] =  new Value((*fit).type, false);
				fpos++;
				continue;
				}

			assert(fit->position >= 0 );

			if ( (*fit).position > pos || (*fit).secondary_position > pos )
				{
				Error(Fmt("Not enough fields in line %s. Found %d fields, want positions %d and %d",
					  line.c_str(), pos,  (*fit).position, (*fit).secondary_position));

				for ( int i = 0; i < fpos; i++ )
					delete fields[i];

				delete [] fields;
				return false;
				}

			Value* val = ascii->ParseValue(stringfields[(*fit).position], (*fit).name, (*fit).type, (*fit).subtype);

			if ( val == 0 )
				{
				Error(Fmt("Could not convert line '%s' to Val. Ignoring line.", line.c_str()));
				error = true;
				break;
				}

			if ( (*fit).secondary_position != -1 )
				{
				// we have a port definition :)
				assert(val->type == TYPE_PORT );
				//	Error(Fmt("Got type %d != PORT with secondary position!", val->type));

				val->val.port_val.proto = ascii->ParseProto(stringfields[(*fit).secondary_position]);
				}

			fields[fpos] = val;

			fpos++;
			}

		if ( error )
			{
			// Encountered non-fatal error, ignoring line. But
			// first, delete all successfully read fields and the
			// array structure.

			for ( int i = 0; i < fpos; i++ )
				delete fields[i];

			delete [] fields;
			continue;
			}

		//printf("fpos: %d, second.num_fields: %d\n", fpos, (*it).second.num_fields);
		assert ( fpos == NumFields() );

		if ( Info().mode  == MODE_STREAM )
			Put(fields);
		else
			SendEntry(fields);
		}

	if ( Info().mode != MODE_STREAM )
		EndCurrentSend();

	return true;
	}

bool Ascii::DoHeartbeat(double network_time, double current_time)
{
	switch ( Info().mode  ) {
		case MODE_MANUAL:
			// yay, we do nothing :)
			break;

		case MODE_REREAD:
		case MODE_STREAM:
			Update(); // call update and not DoUpdate, because update
				  // checks disabled.
			break;

		default:
			assert(false);
	}

	return true;
	}
<|MERGE_RESOLUTION|>--- conflicted
+++ resolved
@@ -18,19 +18,12 @@
 // workaround.
 
 #ifdef __clang__
-<<<<<<< HEAD
-#ifdef __APPLE__
-#  include <Availability.h>
-#  ifdef __MAC_10_9
-#   define MAVERICKS_WORKAROUND
-=======
 # ifdef __APPLE__
 #  include <AvailabilityMacros.h>
 #  ifdef __MAC_OS_X_VERSION_MAX_ALLOWED
 #   if __MAC_OS_X_VERSION_MAX_ALLOWED == 1090
 #    define MAVERICKS_WORKAROUND
 #   endif
->>>>>>> c640e291
 #  endif
 # endif
 #endif
