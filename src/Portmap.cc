// $Id: Portmap.cc 6219 2008-10-01 05:39:07Z vern $
//
// See the file "COPYING" in the main distribution directory for copyright.

#include "config.h"

#include "NetVar.h"
#include "XDR.h"
#include "Portmap.h"
#include "Event.h"

#define PMAPPROC_NULL 0
#define PMAPPROC_SET 1
#define PMAPPROC_UNSET 2
#define PMAPPROC_GETPORT 3
#define PMAPPROC_DUMP 4
#define PMAPPROC_CALLIT 5

int PortmapperInterp::RPC_BuildCall(RPC_CallInfo* c, const u_char*& buf, int& n)
	{
	if ( c->Program() != 100000 )
		Weird("bad_RPC_program");

	switch ( c->Proc() ) {
	case PMAPPROC_NULL:
		break;

	case PMAPPROC_SET:
		{
		Val* m = ExtractMapping(buf, n);
		if ( ! m )
			return 0;
		c->AddVal(m);
		}
		break;

	case PMAPPROC_UNSET:
		{
		Val* m = ExtractMapping(buf, n);
		if ( ! m )
			return 0;
		c->AddVal(m);
		}
		break;

	case PMAPPROC_GETPORT:
		{
		Val* pr = ExtractPortRequest(buf, n);
		if ( ! pr )
			return 0;
		c->AddVal(pr);
		}
		break;

	case PMAPPROC_DUMP:
		break;

	case PMAPPROC_CALLIT:
		{
		Val* call_it = ExtractCallItRequest(buf, n);
		if ( ! call_it )
			return 0;
		c->AddVal(call_it);
		}
		break;

	default:
		return 0;
	}

	return 1;
	}

int PortmapperInterp::RPC_BuildReply(RPC_CallInfo* c, BifEnum::rpc_status status,
					const u_char*& buf, int& n, double start_time, double last_time,
					int reply_len)
	{
	EventHandlerPtr event;
	Val *reply = 0;
	int success = status == BifEnum::RPC_SUCCESS;


	switch ( c->Proc() ) {
	case PMAPPROC_NULL:
		event = success ? pm_request_null : pm_attempt_null;
		break;

	case PMAPPROC_SET:
		if ( success )
			{
			uint32 status = extract_XDR_uint32(buf, n);
			if ( ! buf )
				return 0;

			reply = new Val(status, TYPE_BOOL);
			event = pm_request_set;
			}
		else
			event = pm_attempt_set;

		break;

	case PMAPPROC_UNSET:
		if ( success )
			{
			uint32 status = extract_XDR_uint32(buf, n);
			if ( ! buf )
				return 0;

			reply = new Val(status, TYPE_BOOL);
			event = pm_request_unset;
			}
		else
			event = pm_attempt_unset;

		break;

	case PMAPPROC_GETPORT:
		if ( success )
			{
			uint32 port = extract_XDR_uint32(buf, n);
			if ( ! buf )
				return 0;

			RecordVal* rv = c->RequestVal()->AsRecordVal();
			Val* is_tcp = rv->Lookup(2);
			reply = new PortVal(CheckPort(port),
					is_tcp->IsOne() ?
						TRANSPORT_TCP : TRANSPORT_UDP);
			event = pm_request_getport;
			}
		else
			event = pm_attempt_getport;
		break;

	case PMAPPROC_DUMP:
		event = success ? pm_request_dump : pm_attempt_dump;
		if ( success )
			{
			TableVal* mappings = new TableVal(pm_mappings);
			uint32 nmap = 0;

			// Each call in the loop test pulls the next "opted"
			// element to see if there are more mappings.
			while ( extract_XDR_uint32(buf, n) && buf )
				{
				Val* m = ExtractMapping(buf, n);
				if ( ! m )
					break;

				Val* index = new Val(++nmap, TYPE_COUNT);
				mappings->Assign(index, m);
				Unref(index);
				}

			if ( ! buf )
				{
				Unref(mappings);
				return 0;
				}

			reply = mappings;
			event = pm_request_dump;
			}
		else
			event = pm_attempt_dump;
		break;

	case PMAPPROC_CALLIT:
		if ( success )
			{
			uint32 port = extract_XDR_uint32(buf, n);
			int reply_n;
			const u_char* opaque_reply =
				extract_XDR_opaque(buf, n, reply_n);
			if ( ! opaque_reply )
				return 0;

			reply = new PortVal(CheckPort(port), TRANSPORT_UDP);
			event = pm_request_callit;
			}
		else
			event = pm_attempt_callit;
		break;

	default:
		return 0;
	}

	Event(event, c->TakeRequestVal(), status, reply);
	return 1;
	}

Val* PortmapperInterp::ExtractMapping(const u_char*& buf, int& len)
	{
	RecordVal* mapping = new RecordVal(pm_mapping);

	mapping->Assign(0, new Val(extract_XDR_uint32(buf, len), TYPE_COUNT));
	mapping->Assign(1, new Val(extract_XDR_uint32(buf, len), TYPE_COUNT));

	int is_tcp = extract_XDR_uint32(buf, len) == IPPROTO_TCP;
	uint32 port = extract_XDR_uint32(buf, len);
	mapping->Assign(2, new PortVal(CheckPort(port),
			is_tcp ? TRANSPORT_TCP : TRANSPORT_UDP));

	if ( ! buf )
		{
		Unref(mapping);
		return 0;
		}

	return mapping;
	}

Val* PortmapperInterp::ExtractPortRequest(const u_char*& buf, int& len)
	{
	RecordVal* pr = new RecordVal(pm_port_request);

	pr->Assign(0, new Val(extract_XDR_uint32(buf, len), TYPE_COUNT));
	pr->Assign(1, new Val(extract_XDR_uint32(buf, len), TYPE_COUNT));

	int is_tcp = extract_XDR_uint32(buf, len) == IPPROTO_TCP;
	pr->Assign(2, new Val(is_tcp, TYPE_BOOL));
	(void) extract_XDR_uint32(buf, len);	// consume the bogus port

	if ( ! buf )
		{
		Unref(pr);
		return 0;
		}

	return pr;
	}

Val* PortmapperInterp::ExtractCallItRequest(const u_char*& buf, int& len)
	{
	RecordVal* c = new RecordVal(pm_callit_request);

	c->Assign(0, new Val(extract_XDR_uint32(buf, len), TYPE_COUNT));
	c->Assign(1, new Val(extract_XDR_uint32(buf, len), TYPE_COUNT));
	c->Assign(2, new Val(extract_XDR_uint32(buf, len), TYPE_COUNT));

	int arg_n;
	(void) extract_XDR_opaque(buf, len, arg_n);
	c->Assign(3, new Val(arg_n, TYPE_COUNT));

	if ( ! buf )
		{
		Unref(c);
		return 0;
		}

	return c;
	}

uint32 PortmapperInterp::CheckPort(uint32 port)
	{
	if ( port >= 65536 )
		{
		if ( pm_bad_port )
			{
			val_list* vl = new val_list;
			vl->append(analyzer->BuildConnVal());
			vl->append(new Val(port, TYPE_COUNT));
			analyzer->ConnectionEvent(pm_bad_port, vl);
			}

		port = 0;
		}

	return port;
	}

void PortmapperInterp::Event(EventHandlerPtr f, Val* request, BifEnum::rpc_status status, Val* reply)
	{
	if ( ! f )
		{
		Unref(request);
		Unref(reply);
		return;
		}

	val_list* vl = new val_list;

	vl->append(analyzer->BuildConnVal());
	if ( status == BifEnum::RPC_SUCCESS )
		{
		if ( request )
			vl->append(request);
		if ( reply )
			vl->append(reply);
		}
	else
		{
<<<<<<< HEAD
		vl->append(new EnumVal(status, BifTypePtr::Enum::rpc_status));
=======
		vl->append(new EnumVal(status, BifType::Enum::rpc_status));
>>>>>>> cde60768
		if ( request )
			vl->append(request);
		}

	analyzer->ConnectionEvent(f, vl);
	}

Portmapper_Analyzer::Portmapper_Analyzer(Connection* conn)
: RPC_Analyzer(AnalyzerTag::Portmapper, conn, new PortmapperInterp(this))
	{
	orig_rpc = resp_rpc = 0;
	}

Portmapper_Analyzer::~Portmapper_Analyzer()
	{
	}

void Portmapper_Analyzer::Init()
	{
	RPC_Analyzer::Init();

	if ( Conn()->ConnTransport() == TRANSPORT_TCP )
		{
		orig_rpc = new Contents_RPC(Conn(), true, interp);
		resp_rpc = new Contents_RPC(Conn(), false, interp);
		AddSupportAnalyzer(orig_rpc);
		AddSupportAnalyzer(resp_rpc);
		}
	}<|MERGE_RESOLUTION|>--- conflicted
+++ resolved
@@ -292,11 +292,7 @@
 		}
 	else
 		{
-<<<<<<< HEAD
-		vl->append(new EnumVal(status, BifTypePtr::Enum::rpc_status));
-=======
 		vl->append(new EnumVal(status, BifType::Enum::rpc_status));
->>>>>>> cde60768
 		if ( request )
 			vl->append(request);
 		}
