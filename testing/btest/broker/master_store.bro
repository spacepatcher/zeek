--- conflicted
+++ resolved
@@ -1,8 +1,5 @@
-<<<<<<< HEAD
-=======
 # @TEST-REQUIRES: grep -q ENABLE_BROKER:BOOL=true $BUILD/CMakeCache.txt
 
->>>>>>> 04d41dce
 # @TEST-EXEC: btest-bg-run master "bro -b %INPUT >out"
 # @TEST-EXEC: btest-bg-wait 60
 # @TEST-EXEC: TEST_DIFF_CANONIFIER=$SCRIPTS/diff-sort btest-diff master/out
