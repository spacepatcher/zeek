<<<<<<< HEAD
##! This script only aims at loading all of the base analysis scripts.

=======
@load heavy-analysis
@load OS-fingerprint
@load adu
@load analy
@load anon
@load arp
@load backdoor
@load bittorrent
@load blaster
@load bt-tracker
@load brolite-backdoor
@load capture-events
@load capture-loss
@load capture-state-updates
@load checkpoint
@load clear-passwords
@load conn-flood
@load conn-id
>>>>>>> 8992e7de
@load conn
@load dns
@load ftp
@load http
@load irc
@load mime 
@load smtp
@load ssh
@load ssl
@load syslog

#@load communication
@load metrics
@load notice
@load signatures
@load software

@load detectors/http-MHR

@load tuning/defaults<|MERGE_RESOLUTION|>--- conflicted
+++ resolved
@@ -1,26 +1,5 @@
-<<<<<<< HEAD
 ##! This script only aims at loading all of the base analysis scripts.
 
-=======
-@load heavy-analysis
-@load OS-fingerprint
-@load adu
-@load analy
-@load anon
-@load arp
-@load backdoor
-@load bittorrent
-@load blaster
-@load bt-tracker
-@load brolite-backdoor
-@load capture-events
-@load capture-loss
-@load capture-state-updates
-@load checkpoint
-@load clear-passwords
-@load conn-flood
-@load conn-id
->>>>>>> 8992e7de
 @load conn
 @load dns
 @load ftp
